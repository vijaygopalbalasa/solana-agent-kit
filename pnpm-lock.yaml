lockfileVersion: '9.0'

settings:
  autoInstallPeers: true
  excludeLinksFromLockfile: false

importers:

  .:
    dependencies:
      '@bonfida/spl-name-service':
        specifier: ^3.0.7
        version: 3.0.7(@solana/web3.js@1.98.0(bufferutil@4.0.8)(utf-8-validate@5.0.10))(bufferutil@4.0.8)(fastestsmallesttextencoderdecoder@1.0.22)(typescript@5.7.2)(utf-8-validate@5.0.10)
      '@coral-xyz/anchor':
        specifier: '0.29'
        version: 0.29.0(bufferutil@4.0.8)(utf-8-validate@5.0.10)
      '@langchain/core':
        specifier: ^0.3.18
        version: 0.3.26(openai@4.77.0(zod@3.24.1))
      '@langchain/groq':
        specifier: ^0.1.2
        version: 0.1.2(@langchain/core@0.3.26(openai@4.77.0(zod@3.24.1)))
      '@langchain/langgraph':
        specifier: ^0.2.27
        version: 0.2.34(@langchain/core@0.3.26(openai@4.77.0(zod@3.24.1)))
      '@langchain/openai':
        specifier: ^0.3.13
        version: 0.3.16(@langchain/core@0.3.26(openai@4.77.0(zod@3.24.1)))
      '@lightprotocol/compressed-token':
        specifier: ^0.17.1
        version: 0.17.1(@lightprotocol/stateless.js@0.17.1(bufferutil@4.0.8)(utf-8-validate@5.0.10))(bufferutil@4.0.8)(fastestsmallesttextencoderdecoder@1.0.22)(typescript@5.7.2)(utf-8-validate@5.0.10)
      '@lightprotocol/stateless.js':
        specifier: ^0.17.1
        version: 0.17.1(bufferutil@4.0.8)(utf-8-validate@5.0.10)
      '@metaplex-foundation/mpl-core':
        specifier: ^1.1.1
        version: 1.1.1(@metaplex-foundation/umi@0.9.2)(@noble/hashes@1.6.1)
      '@metaplex-foundation/mpl-token-metadata':
        specifier: ^3.3.0
        version: 3.3.0(@metaplex-foundation/umi@0.9.2)
      '@metaplex-foundation/mpl-toolbox':
        specifier: ^0.9.4
        version: 0.9.4(@metaplex-foundation/umi@0.9.2)
      '@metaplex-foundation/umi':
        specifier: ^0.9.2
        version: 0.9.2
      '@metaplex-foundation/umi-bundle-defaults':
        specifier: ^0.9.2
        version: 0.9.2(@metaplex-foundation/umi@0.9.2)(@solana/web3.js@1.98.0(bufferutil@4.0.8)(utf-8-validate@5.0.10))
      '@metaplex-foundation/umi-web3js-adapters':
        specifier: ^0.9.2
        version: 0.9.2(@metaplex-foundation/umi@0.9.2)(@solana/web3.js@1.98.0(bufferutil@4.0.8)(utf-8-validate@5.0.10))
      '@onsol/tldparser':
        specifier: ^0.6.7
        version: 0.6.7(@solana/web3.js@1.98.0(bufferutil@4.0.8)(utf-8-validate@5.0.10))(bn.js@5.2.1)(borsh@2.0.0)(buffer@6.0.3)(bufferutil@4.0.8)(utf-8-validate@5.0.10)
      '@orca-so/common-sdk':
        specifier: 0.6.4
        version: 0.6.4(@solana/spl-token@0.4.9(@solana/web3.js@1.98.0(bufferutil@4.0.8)(utf-8-validate@5.0.10))(bufferutil@4.0.8)(fastestsmallesttextencoderdecoder@1.0.22)(typescript@5.7.2)(utf-8-validate@5.0.10))(@solana/web3.js@1.98.0(bufferutil@4.0.8)(utf-8-validate@5.0.10))(decimal.js@10.4.3)
      '@orca-so/whirlpools-sdk':
        specifier: ^0.13.12
        version: 0.13.12(@coral-xyz/anchor@0.29.0(bufferutil@4.0.8)(utf-8-validate@5.0.10))(@orca-so/common-sdk@0.6.4(@solana/spl-token@0.4.9(@solana/web3.js@1.98.0(bufferutil@4.0.8)(utf-8-validate@5.0.10))(bufferutil@4.0.8)(fastestsmallesttextencoderdecoder@1.0.22)(typescript@5.7.2)(utf-8-validate@5.0.10))(@solana/web3.js@1.98.0(bufferutil@4.0.8)(utf-8-validate@5.0.10))(decimal.js@10.4.3))(@solana/spl-token@0.4.9(@solana/web3.js@1.98.0(bufferutil@4.0.8)(utf-8-validate@5.0.10))(bufferutil@4.0.8)(fastestsmallesttextencoderdecoder@1.0.22)(typescript@5.7.2)(utf-8-validate@5.0.10))(@solana/web3.js@1.98.0(bufferutil@4.0.8)(utf-8-validate@5.0.10))(decimal.js@10.4.3)
      '@pythnetwork/price-service-client':
        specifier: ^1.9.0
        version: 1.9.0(bufferutil@4.0.8)(utf-8-validate@5.0.10)
      '@raydium-io/raydium-sdk-v2':
        specifier: 0.1.95-alpha
        version: 0.1.95-alpha(bufferutil@4.0.8)(fastestsmallesttextencoderdecoder@1.0.22)(typescript@5.7.2)(utf-8-validate@5.0.10)
      '@solana/spl-token':
        specifier: ^0.4.9
        version: 0.4.9(@solana/web3.js@1.98.0(bufferutil@4.0.8)(utf-8-validate@5.0.10))(bufferutil@4.0.8)(fastestsmallesttextencoderdecoder@1.0.22)(typescript@5.7.2)(utf-8-validate@5.0.10)
      '@solana/web3.js':
        specifier: ^1.95.4
        version: 1.98.0(bufferutil@4.0.8)(utf-8-validate@5.0.10)
      bn.js:
        specifier: ^5.2.1
        version: 5.2.1
      bs58:
        specifier: ^6.0.0
        version: 6.0.0
      chai:
        specifier: ^5.1.2
        version: 5.1.2
      decimal.js:
        specifier: ^10.4.3
        version: 10.4.3
      dotenv:
        specifier: ^16.4.5
        version: 16.4.7
      form-data:
        specifier: ^4.0.1
        version: 4.0.1
      langchain:
        specifier: ^0.3.6
        version: 0.3.7(@langchain/core@0.3.26(openai@4.77.0(zod@3.24.1)))(@langchain/groq@0.1.2(@langchain/core@0.3.26(openai@4.77.0(zod@3.24.1))))(axios@1.7.9)(openai@4.77.0(zod@3.24.1))
      openai:
        specifier: ^4.75.0
        version: 4.77.0(zod@3.24.1)
      typedoc:
        specifier: ^0.26.11
        version: 0.26.11(typescript@5.7.2)
    devDependencies:
      '@types/bn.js':
        specifier: ^5.1.5
        version: 5.1.6
      '@types/chai':
        specifier: ^5.0.1
        version: 5.0.1
      '@types/node':
        specifier: ^22.9.0
        version: 22.10.2
      ts-node:
        specifier: ^10.9.2
        version: 10.9.2(@types/node@22.10.2)(typescript@5.7.2)
      typescript:
        specifier: ^5.7.2
        version: 5.7.2

packages:

  '@babel/runtime@7.26.0':
    resolution: {integrity: sha512-FDSOghenHTiToteC/QRlv2q3DhPZ/oOXTBoirfWNx1Cx3TMVcGWQtMMmQcSvb/JjpNeGzx8Pq/b4fKEJuWm1sw==}
    engines: {node: '>=6.9.0'}

  '@bonfida/sns-records@0.0.1':
    resolution: {integrity: sha512-i28w9+BMFufhhpmLQCNx1CKKXTsEn+5RT18VFpPqdGO3sqaYlnUWC1m3wDpOvlzGk498dljgRpRo5wmcsnuEMg==}
    peerDependencies:
      '@solana/web3.js': ^1.87.3

  '@bonfida/spl-name-service@3.0.7':
    resolution: {integrity: sha512-okOLXhy+fQoyQ/sZgMleO5RrIZfTkWEoHMxWgUqg6RP/MTBlrKxlhKC6ymKn4UUe0C5s3Nb8A+3Ams7vX0nMDg==}
    peerDependencies:
      '@solana/web3.js': ^1.87.3

  '@cfworker/json-schema@4.0.3':
    resolution: {integrity: sha512-ZykIcDTVv5UNmKWSTLAs3VukO6NDJkkSKxrgUTDPBkAlORVT3H9n5DbRjRl8xIotklscHdbLIa0b9+y3mQq73g==}

  '@coral-xyz/anchor@0.29.0':
    resolution: {integrity: sha512-eny6QNG0WOwqV0zQ7cs/b1tIuzZGmP7U7EcH+ogt4Gdbl8HDmIYVMh/9aTmYZPaFWjtUaI8qSn73uYEXWfATdA==}
    engines: {node: '>=11'}

  '@coral-xyz/borsh@0.29.0':
    resolution: {integrity: sha512-s7VFVa3a0oqpkuRloWVPdCK7hMbAMY270geZOGfCnaqexrP5dTIpbEHL33req6IYPPJ0hYa71cdvJ1h6V55/oQ==}
    engines: {node: '>=10'}
    peerDependencies:
      '@solana/web3.js': ^1.68.0

  '@cspotcode/source-map-support@0.8.1':
    resolution: {integrity: sha512-IchNf6dN4tHoMFIn/7OE8LWZ19Y6q/67Bmf6vnGREv8RSbBVb9LPJxEcnwrcwX6ixSvaiGoomAUvu4YSxXrVgw==}
    engines: {node: '>=12'}

  '@ethersproject/bytes@5.7.0':
    resolution: {integrity: sha512-nsbxwgFXWh9NyYWo+U8atvmMsSdKJprTcICAkvbBffT75qDocbuggBU0SJiVK2MuTrp0q+xvLkTnGMPK1+uA9A==}

  '@ethersproject/logger@5.7.0':
    resolution: {integrity: sha512-0odtFdXu/XHtjQXJYA3u9G0G8btm0ND5Cu8M7i5vhEcE8/HmF4Lbdqanwyv4uQTr2tx6b7fQRmgLrsnpQlmnig==}

  '@ethersproject/sha2@5.7.0':
    resolution: {integrity: sha512-gKlH42riwb3KYp0reLsFTokByAKoJdgFCwI+CCiX/k+Jm2mbNs6oOaCjYQSlI1+XBVejwH2KrmCbMAT/GnRDQw==}

  '@jridgewell/resolve-uri@3.1.2':
    resolution: {integrity: sha512-bRISgCIjP20/tbWSPWMEi54QVPRZExkuD9lJL+UIxUKtwVJA8wW1Trb1jMs1RFXo1CBTNZ/5hpC9QvmKWdopKw==}
    engines: {node: '>=6.0.0'}

  '@jridgewell/sourcemap-codec@1.5.0':
    resolution: {integrity: sha512-gv3ZRaISU3fjPAgNsriBRqGWQL6quFx04YMPW/zD8XMLsU32mhCCbfbO6KZFLjvYpCZ8zyDEgqsgf+PwPaM7GQ==}

  '@jridgewell/trace-mapping@0.3.9':
    resolution: {integrity: sha512-3Belt6tdc8bPgAtbcmdtNJlirVoTmEb5e2gC94PnkwEW9jI6CAHUeoG85tjWP5WquqfavoMtMwiG4P926ZKKuQ==}

  '@langchain/core@0.3.26':
    resolution: {integrity: sha512-6RUQHEp8wv+JwtYIIEBYBzbLlcAQZFc7EDOgAM0ukExjh9HiXoJzoWpgMRRCrr/koIbtwXPJUqBprZK1I1CXHQ==}
    engines: {node: '>=18'}

  '@langchain/groq@0.1.2':
    resolution: {integrity: sha512-bgQ9yGoNHOwG6LG2ngGvSNxF/1U1c1u3vKmFWmzecFIcBoQQOJY0jb0MrL3g1uTife0Sr3zxkWKXQg2aK/U4Sg==}
    engines: {node: '>=18'}
    peerDependencies:
      '@langchain/core': '>=0.2.21 <0.4.0'

  '@langchain/langgraph-checkpoint@0.0.13':
    resolution: {integrity: sha512-amdmBcNT8a9xP2VwcEWxqArng4gtRDcnVyVI4DsQIo1Aaz8e8+hH17zSwrUF3pt1pIYztngIfYnBOim31mtKMg==}
    engines: {node: '>=18'}
    peerDependencies:
      '@langchain/core': '>=0.2.31 <0.4.0'

  '@langchain/langgraph-sdk@0.0.32':
    resolution: {integrity: sha512-KQyM9kLO7T6AxwNrceajH7JOybP3pYpvUPnhiI2rrVndI1WyZUJ1eVC1e722BVRAPi6o+WcoTT4uMSZVinPOtA==}

  '@langchain/langgraph@0.2.34':
    resolution: {integrity: sha512-fSlmLYre+Skh5XJgBGe5YRtXaHyGMTlhu5UN3LzIgA3E9CmGODvH+Ydyk5vJzhXMjnPpLr8icqlKxKrYmZ3gTw==}
    engines: {node: '>=18'}
    peerDependencies:
      '@langchain/core': '>=0.2.36 <0.3.0 || >=0.3.9 < 0.4.0'

  '@langchain/openai@0.3.16':
    resolution: {integrity: sha512-Om9HRlTeI0Ou6D4pfxbWHop4WGfkCdV/7v1W/+Jr7NSf0BNoA9jk5GqGms8ZtOYSGgPvizDu3i0TrM3B4cN4NA==}
    engines: {node: '>=18'}
    peerDependencies:
      '@langchain/core': '>=0.2.26 <0.4.0'

  '@langchain/textsplitters@0.1.0':
    resolution: {integrity: sha512-djI4uw9rlkAb5iMhtLED+xJebDdAG935AdP4eRTB02R7OB/act55Bj9wsskhZsvuyQRpO4O1wQOp85s6T6GWmw==}
    engines: {node: '>=18'}
    peerDependencies:
      '@langchain/core': '>=0.2.21 <0.4.0'

  '@lightprotocol/compressed-token@0.17.1':
    resolution: {integrity: sha512-493KCmZGw1BcHVRJaeRm8EEs+L7gX8dwY7JG13w2pfgOMtZXZ7Wxt261jFJxQJzRLTrUSlrbRJOmfW1+S1Y8SQ==}
    peerDependencies:
      '@lightprotocol/stateless.js': 0.17.1

  '@lightprotocol/stateless.js@0.17.1':
    resolution: {integrity: sha512-EjId1n33A6dBwpce33Wsa/fs/CDKtMtRrkxbApH0alXrnEXmbW6QhIViXOrKYXjZ4uJQM1xsBtsKe0vqJ4nbtQ==}

  '@metaplex-foundation/beet-solana@0.4.1':
    resolution: {integrity: sha512-/6o32FNUtwK8tjhotrvU/vorP7umBuRFvBZrC6XCk51aKidBHe5LPVPA5AjGPbV3oftMfRuXPNd9yAGeEqeCDQ==}

  '@metaplex-foundation/beet@0.7.2':
    resolution: {integrity: sha512-K+g3WhyFxKPc0xIvcIjNyV1eaTVJTiuaHZpig7Xx0MuYRMoJLLvhLTnUXhFdR5Tu2l2QSyKwfyXDgZlzhULqFg==}

  '@metaplex-foundation/mpl-core@1.1.1':
    resolution: {integrity: sha512-h1kLw+cGaV8SiykoHDb1/G01+VYqtJXAt0uGuO5+2Towsdtc6ET4M62iqUnh4EacTVMIW1yYHsKsG/LYWBCKaA==}
    peerDependencies:
      '@metaplex-foundation/umi': '>=0.8.2 < 1'
      '@noble/hashes': ^1.3.1

  '@metaplex-foundation/mpl-token-metadata@3.3.0':
    resolution: {integrity: sha512-t5vO8Wr3ZZZPGrVrGNcosX5FMkwQSgBiVMQMRNDG2De7voYFJmIibD5jdG05EoQ4Y5kZVEiwhYaO+wJB3aO5AA==}
    peerDependencies:
      '@metaplex-foundation/umi': '>= 0.8.2 < 1'

  '@metaplex-foundation/mpl-toolbox@0.9.4':
    resolution: {integrity: sha512-fd6JxfoLbj/MM8FG2x91KYVy1U6AjBQw4qjt7+Da3trzQaWnSaYHDcYRG/53xqfvZ9qofY1T2t53GXPlD87lnQ==}
    peerDependencies:
      '@metaplex-foundation/umi': '>= 0.8.2 < 1'

  '@metaplex-foundation/umi-bundle-defaults@0.9.2':
    resolution: {integrity: sha512-kV3tfvgvRjVP1p9OFOtH+ibOtN9omVJSwKr0We4/9r45e5LTj+32su0V/rixZUkG1EZzzOYBsxhtIE0kIw/Hrw==}
    peerDependencies:
      '@metaplex-foundation/umi': ^0.9.2
      '@solana/web3.js': ^1.72.0

  '@metaplex-foundation/umi-downloader-http@0.9.2':
    resolution: {integrity: sha512-tzPT9hBwenzTzAQg07rmsrqZfgguAXELbcJrsYMoASp5VqWFXYIP00g94KET6XLjWUXH4P1J2zoa6hGennPXHA==}
    peerDependencies:
      '@metaplex-foundation/umi': ^0.9.2

  '@metaplex-foundation/umi-eddsa-web3js@0.9.2':
    resolution: {integrity: sha512-hhPCxXbYIp4BC4z9gK78sXpWLkNSrfv4ndhF5ruAkdIp7GcRVYKj0QnOUO6lGYGiIkNlw20yoTwOe1CT//OfTQ==}
    peerDependencies:
      '@metaplex-foundation/umi': ^0.9.2
      '@solana/web3.js': ^1.72.0

  '@metaplex-foundation/umi-http-fetch@0.9.2':
    resolution: {integrity: sha512-YCZuBu24T9ZzEDe4+w12LEZm/fO9pkyViZufGgASC5NX93814Lvf6Ssjn/hZzjfA7CvZbvLFbmujc6CV3Q/m9Q==}
    peerDependencies:
      '@metaplex-foundation/umi': ^0.9.2

  '@metaplex-foundation/umi-options@0.8.9':
    resolution: {integrity: sha512-jSQ61sZMPSAk/TXn8v8fPqtz3x8d0/blVZXLLbpVbo2/T5XobiI6/MfmlUosAjAUaQl6bHRF8aIIqZEFkJiy4A==}

  '@metaplex-foundation/umi-program-repository@0.9.2':
    resolution: {integrity: sha512-g3+FPqXEmYsBa8eETtUE2gb2Oe3mqac0z3/Ur1TvAg5TtIy3mzRzOy/nza+sgzejnfcxcVg835rmpBaxpBnjDA==}
    peerDependencies:
      '@metaplex-foundation/umi': ^0.9.2

  '@metaplex-foundation/umi-public-keys@0.8.9':
    resolution: {integrity: sha512-CxMzN7dgVGOq9OcNCJe2casKUpJ3RmTVoOvDFyeoTQuK+vkZ1YSSahbqC1iGuHEtKTLSjtWjKvUU6O7zWFTw3Q==}

  '@metaplex-foundation/umi-rpc-chunk-get-accounts@0.9.2':
    resolution: {integrity: sha512-YRwVf6xH0jPBAUgMhEPi+UbjioAeqTXmjsN2TnmQCPAmHbrHrMRj0rlWYwFLWAgkmoxazYrXP9lqOFRrfOGAEA==}
    peerDependencies:
      '@metaplex-foundation/umi': ^0.9.2

  '@metaplex-foundation/umi-rpc-web3js@0.9.2':
    resolution: {integrity: sha512-MqcsBz8B4wGl6jxsf2Jo/rAEpYReU9VCSR15QSjhvADHMmdFxCIZCCAgE+gDE2Vuanfl437VhOcP3g5Uw8C16Q==}
    peerDependencies:
      '@metaplex-foundation/umi': ^0.9.2
      '@solana/web3.js': ^1.72.0

  '@metaplex-foundation/umi-serializer-data-view@0.9.2':
    resolution: {integrity: sha512-5vGptadJxUxvUcyrwFZxXlEc6Q7AYySBesizCtrBFUY8w8PnF2vzmS45CP1MLySEATNH6T9mD4Rs0tLb87iQyA==}
    peerDependencies:
      '@metaplex-foundation/umi': ^0.9.2

  '@metaplex-foundation/umi-serializers-core@0.8.9':
    resolution: {integrity: sha512-WT82tkiYJ0Qmscp7uTj1Hz6aWQPETwaKLAENAUN5DeWghkuBKtuxyBKVvEOuoXerJSdhiAk0e8DWA4cxcTTQ/w==}

  '@metaplex-foundation/umi-serializers-encodings@0.8.9':
    resolution: {integrity: sha512-N3VWLDTJ0bzzMKcJDL08U3FaqRmwlN79FyE4BHj6bbAaJ9LEHjDQ9RJijZyWqTm0jE7I750fU7Ow5EZL38Xi6Q==}

  '@metaplex-foundation/umi-serializers-numbers@0.8.9':
    resolution: {integrity: sha512-NtBf1fnVNQJHFQjLFzRu2i9GGnigb9hOm/Gfrk628d0q0tRJB7BOM3bs5C61VAs7kJs4yd+pDNVAERJkknQ7Lg==}

  '@metaplex-foundation/umi-serializers@0.9.0':
    resolution: {integrity: sha512-hAOW9Djl4w4ioKeR4erDZl5IG4iJdP0xA19ZomdaCbMhYAAmG/FEs5khh0uT2mq53/MnzWcXSUPoO8WBN4Q+Vg==}

  '@metaplex-foundation/umi-transaction-factory-web3js@0.9.2':
    resolution: {integrity: sha512-fR1Kf21uylMFd1Smkltmj4jTNxhqSWf416owsJ+T+cvJi2VCOcOwq/3UFzOrpz78fA0RhsajKYKj0HYsRnQI1g==}
    peerDependencies:
      '@metaplex-foundation/umi': ^0.9.2
      '@solana/web3.js': ^1.72.0

  '@metaplex-foundation/umi-web3js-adapters@0.9.2':
    resolution: {integrity: sha512-RQqUTtHYY9fmEMnq7s3Hiv/81flGaoI0ZVVoafnFVaQLnxU6QBKxtboRZHk43XtD9CiFh5f9izrMJX7iK7KlOA==}
    peerDependencies:
      '@metaplex-foundation/umi': ^0.9.2
      '@solana/web3.js': ^1.72.0

  '@metaplex-foundation/umi@0.9.2':
    resolution: {integrity: sha512-9i4Acm4pruQfJcpRrc2EauPBwkfDN0I9QTvJyZocIlKgoZwD6A6wH0PViH1AjOVG5CQCd1YI3tJd5XjYE1ElBw==}

  '@msgpack/msgpack@3.0.0-beta2':
    resolution: {integrity: sha512-y+l1PNV0XDyY8sM3YtuMLK5vE3/hkfId+Do8pLo/OPxfxuFAUwcGz3oiiUuV46/aBpwTzZ+mRWVMtlSKbradhw==}
    engines: {node: '>= 14'}

  '@noble/curves@1.7.0':
    resolution: {integrity: sha512-UTMhXK9SeDhFJVrHeUJ5uZlI6ajXg10O6Ddocf9S6GjbSBVZsJo88HzKwXznNfGpMTRDyJkqMjNDPYgf0qFWnw==}
    engines: {node: ^14.21.3 || >=16}

  '@noble/hashes@1.5.0':
    resolution: {integrity: sha512-1j6kQFb7QRru7eKN3ZDvRcP13rugwdxZqCjbiAVZfIJwgj2A65UmT4TgARXGlXgnRkORLTDTrO19ZErt7+QXgA==}
    engines: {node: ^14.21.3 || >=16}

  '@noble/hashes@1.6.0':
    resolution: {integrity: sha512-YUULf0Uk4/mAA89w+k3+yUYh6NrEvxZa5T6SY3wlMvE2chHkxFUUIDI8/XW1QSC357iA5pSnqt7XEhvFOqmDyQ==}
    engines: {node: ^14.21.3 || >=16}

  '@noble/hashes@1.6.1':
    resolution: {integrity: sha512-pq5D8h10hHBjyqX+cfBm0i8JUXJ0UhczFc4r74zbuT9XgewFo2E3J1cOaGtdZynILNmQ685YWGzGE1Zv6io50w==}
    engines: {node: ^14.21.3 || >=16}

  '@onsol/tldparser@0.6.7':
    resolution: {integrity: sha512-QwkRDLyC514pxeplCCXZ2kTiRcJSeUrpp+9o2XqLbePy/qzZGGG8I0UbXUKuWVD/bUL1zAm21+D+Eu30OKwcQg==}
    engines: {node: '>=14'}
    peerDependencies:
      '@solana/web3.js': ^1.95.3
      bn.js: ^5.2.1
      borsh: ^0.7.0
      buffer: 6.0.1

  '@orca-so/common-sdk@0.6.4':
    resolution: {integrity: sha512-iOiC6exTA9t2CEOaUPoWlNP3soN/1yZFjoz1mSf7NvOqo/PJZeIdWpB7BRXwU0mGGatjxU4SFgMGQ8NrSx+ONw==}
    peerDependencies:
      '@solana/spl-token': ^0.4.1
      '@solana/web3.js': ^1.90.0
      decimal.js: ^10.4.3

  '@orca-so/whirlpools-sdk@0.13.12':
    resolution: {integrity: sha512-+LOqGTe0DYUsYwemltOU4WQIviqoICQlIcAmmEX/WnBh6wntpcLDcXkPV6dBHW7NA2/J8WEVAZ50biLJb4subg==}
    peerDependencies:
      '@coral-xyz/anchor': ~0.29.0
      '@orca-so/common-sdk': 0.6.4
      '@solana/spl-token': ^0.4.8
      '@solana/web3.js': ^1.90.0
      decimal.js: ^10.4.3

  '@pythnetwork/price-service-client@1.9.0':
    resolution: {integrity: sha512-SLm3IFcfmy9iMqHeT4Ih6qMNZhJEefY14T9yTlpsH2D/FE5+BaGGnfcexUifVlfH6M7mwRC4hEFdNvZ6ebZjJg==}
    deprecated: This package is deprecated and is no longer maintained. Please use @pythnetwork/hermes-client instead.

  '@pythnetwork/price-service-sdk@1.8.0':
    resolution: {integrity: sha512-tFZ1thj3Zja06DzPIX2dEWSi7kIfIyqreoywvw5NQ3Z1pl5OJHQGMEhxt6Li3UCGSp2ooYZS9wl8/8XfrfrNSA==}

  '@raydium-io/raydium-sdk-v2@0.1.95-alpha':
    resolution: {integrity: sha512-+u7yxo/R1JDysTCzOuAlh90ioBe2DlM2Hbcz/tFsxP/YzmnYQzShvNjcmc0361a4zJhmlrEJfpFXW0J3kkX5vA==}

  '@scure/base@1.2.1':
    resolution: {integrity: sha512-DGmGtC8Tt63J5GfHgfl5CuAXh96VF/LD8K9Hr/Gv0J2lAoRGlPOMpqMpMbCTOoOJMZCk2Xt+DskdDyn6dEFdzQ==}

  '@shikijs/core@1.24.3':
    resolution: {integrity: sha512-VRcf4GYUIkxIchGM9DrapRcxtgojg4IWKUtX5EtW+4PJiGzF2xQqZSv27PJt+WLc18KT3CNLpNWow9JYV5n+Rg==}

  '@shikijs/engine-javascript@1.24.3':
    resolution: {integrity: sha512-De8tNLvYjeK6V0Gb47jIH2M+OKkw+lWnSV1j3HVDFMlNIglmVcTMG2fASc29W0zuFbfEEwKjO8Fe4KYSO6Ce3w==}

  '@shikijs/engine-oniguruma@1.24.3':
    resolution: {integrity: sha512-iNnx950gs/5Nk+zrp1LuF+S+L7SKEhn8k9eXgFYPGhVshKppsYwRmW8tpmAMvILIMSDfrgqZ0w+3xWVQB//1Xw==}

  '@shikijs/types@1.24.3':
    resolution: {integrity: sha512-FPMrJ69MNxhRtldRk69CghvaGlbbN3pKRuvko0zvbfa2dXp4pAngByToqS5OY5jvN8D7LKR4RJE8UvzlCOuViw==}

  '@shikijs/vscode-textmate@9.3.1':
    resolution: {integrity: sha512-79QfK1393x9Ho60QFyLti+QfdJzRQCVLFb97kOIV7Eo9vQU/roINgk7m24uv0a7AUvN//RDH36FLjjK48v0s9g==}

  '@solana/buffer-layout-utils@0.2.0':
    resolution: {integrity: sha512-szG4sxgJGktbuZYDg2FfNmkMi0DYQoVjN2h7ta1W1hPrwzarcFLBq9UpX1UjNXsNpT9dn+chgprtWGioUAr4/g==}
    engines: {node: '>= 10'}

  '@solana/buffer-layout@4.0.1':
    resolution: {integrity: sha512-E1ImOIAD1tBZFRdjeM4/pzTiTApC0AOBGwyAMS4fwIodCWArzJ3DWdoh8cKxeFM2fElkxBh2Aqts1BPC373rHA==}
    engines: {node: '>=5.10'}

  '@solana/codecs-core@2.0.0-preview.2':
    resolution: {integrity: sha512-gLhCJXieSCrAU7acUJjbXl+IbGnqovvxQLlimztPoGgfLQ1wFYu+XJswrEVQqknZYK1pgxpxH3rZ+OKFs0ndQg==}

  '@solana/codecs-core@2.0.0-preview.4':
    resolution: {integrity: sha512-A0VVuDDA5kNKZUinOqHxJQK32aKTucaVbvn31YenGzHX1gPqq+SOnFwgaEY6pq4XEopSmaK16w938ZQS8IvCnw==}
    peerDependencies:
      typescript: '>=5'

  '@solana/codecs-core@2.0.0-rc.1':
    resolution: {integrity: sha512-bauxqMfSs8EHD0JKESaNmNuNvkvHSuN3bbWAF5RjOfDu2PugxHrvRebmYauvSumZ3cTfQ4HJJX6PG5rN852qyQ==}
    peerDependencies:
      typescript: '>=5'

  '@solana/codecs-data-structures@2.0.0-preview.2':
    resolution: {integrity: sha512-Xf5vIfromOZo94Q8HbR04TbgTwzigqrKII0GjYr21K7rb3nba4hUW2ir8kguY7HWFBcjHGlU5x3MevKBOLp3Zg==}

  '@solana/codecs-data-structures@2.0.0-preview.4':
    resolution: {integrity: sha512-nt2k2eTeyzlI/ccutPcG36M/J8NAYfxBPI9h/nQjgJ+M+IgOKi31JV8StDDlG/1XvY0zyqugV3I0r3KAbZRJpA==}
    peerDependencies:
      typescript: '>=5'

  '@solana/codecs-data-structures@2.0.0-rc.1':
    resolution: {integrity: sha512-rinCv0RrAVJ9rE/rmaibWJQxMwC5lSaORSZuwjopSUE6T0nb/MVg6Z1siNCXhh/HFTOg0l8bNvZHgBcN/yvXog==}
    peerDependencies:
      typescript: '>=5'

  '@solana/codecs-numbers@2.0.0-preview.2':
    resolution: {integrity: sha512-aLZnDTf43z4qOnpTcDsUVy1Ci9im1Md8thWipSWbE+WM9ojZAx528oAql+Cv8M8N+6ALKwgVRhPZkto6E59ARw==}

  '@solana/codecs-numbers@2.0.0-preview.4':
    resolution: {integrity: sha512-Q061rLtMadsO7uxpguT+Z7G4UHnjQ6moVIxAQxR58nLxDPCC7MB1Pk106/Z7NDhDLHTcd18uO6DZ7ajHZEn2XQ==}
    peerDependencies:
      typescript: '>=5'

  '@solana/codecs-numbers@2.0.0-rc.1':
    resolution: {integrity: sha512-J5i5mOkvukXn8E3Z7sGIPxsThRCgSdgTWJDQeZvucQ9PT6Y3HiVXJ0pcWiOWAoQ3RX8e/f4I3IC+wE6pZiJzDQ==}
    peerDependencies:
      typescript: '>=5'

  '@solana/codecs-strings@2.0.0-preview.2':
    resolution: {integrity: sha512-EgBwY+lIaHHgMJIqVOGHfIfpdmmUDNoNO/GAUGeFPf+q0dF+DtwhJPEMShhzh64X2MeCZcmSO6Kinx0Bvmmz2g==}
    peerDependencies:
      fastestsmallesttextencoderdecoder: ^1.0.22

  '@solana/codecs-strings@2.0.0-preview.4':
    resolution: {integrity: sha512-YDbsQePRWm+xnrfS64losSGRg8Wb76cjK1K6qfR8LPmdwIC3787x9uW5/E4icl/k+9nwgbIRXZ65lpF+ucZUnw==}
    peerDependencies:
      fastestsmallesttextencoderdecoder: ^1.0.22
      typescript: '>=5'

  '@solana/codecs-strings@2.0.0-rc.1':
    resolution: {integrity: sha512-9/wPhw8TbGRTt6mHC4Zz1RqOnuPTqq1Nb4EyuvpZ39GW6O2t2Q7Q0XxiB3+BdoEjwA2XgPw6e2iRfvYgqty44g==}
    peerDependencies:
      fastestsmallesttextencoderdecoder: ^1.0.22
      typescript: '>=5'

  '@solana/codecs@2.0.0-preview.2':
    resolution: {integrity: sha512-4HHzCD5+pOSmSB71X6w9ptweV48Zj1Vqhe732+pcAQ2cMNnN0gMPMdDq7j3YwaZDZ7yrILVV/3+HTnfT77t2yA==}

  '@solana/codecs@2.0.0-preview.4':
    resolution: {integrity: sha512-gLMupqI4i+G4uPi2SGF/Tc1aXcviZF2ybC81x7Q/fARamNSgNOCUUoSCg9nWu1Gid6+UhA7LH80sWI8XjKaRog==}
    peerDependencies:
      typescript: '>=5'

  '@solana/codecs@2.0.0-rc.1':
    resolution: {integrity: sha512-qxoR7VybNJixV51L0G1RD2boZTcxmwUWnKCaJJExQ5qNKwbpSyDdWfFJfM5JhGyKe9DnPVOZB+JHWXnpbZBqrQ==}
    peerDependencies:
      typescript: '>=5'

  '@solana/errors@2.0.0-preview.2':
    resolution: {integrity: sha512-H2DZ1l3iYF5Rp5pPbJpmmtCauWeQXRJapkDg8epQ8BJ7cA2Ut/QEtC3CMmw/iMTcuS6uemFNLcWvlOfoQhvQuA==}
    hasBin: true

  '@solana/errors@2.0.0-preview.4':
    resolution: {integrity: sha512-kadtlbRv2LCWr8A9V22On15Us7Nn8BvqNaOB4hXsTB3O0fU40D1ru2l+cReqLcRPij4znqlRzW9Xi0m6J5DIhA==}
    hasBin: true
    peerDependencies:
      typescript: '>=5'

  '@solana/errors@2.0.0-rc.1':
    resolution: {integrity: sha512-ejNvQ2oJ7+bcFAYWj225lyRkHnixuAeb7RQCixm+5mH4n1IA4Qya/9Bmfy5RAAHQzxK43clu3kZmL5eF9VGtYQ==}
    hasBin: true
    peerDependencies:
      typescript: '>=5'

  '@solana/options@2.0.0-preview.2':
    resolution: {integrity: sha512-FAHqEeH0cVsUOTzjl5OfUBw2cyT8d5Oekx4xcn5hn+NyPAfQJgM3CEThzgRD6Q/4mM5pVUnND3oK/Mt1RzSE/w==}

  '@solana/options@2.0.0-preview.4':
    resolution: {integrity: sha512-tv2O/Frxql/wSe3jbzi5nVicIWIus/BftH+5ZR+r9r3FO0/htEllZS5Q9XdbmSboHu+St87584JXeDx3xm4jaA==}
    peerDependencies:
      typescript: '>=5'

  '@solana/options@2.0.0-rc.1':
    resolution: {integrity: sha512-mLUcR9mZ3qfHlmMnREdIFPf9dpMc/Bl66tLSOOWxw4ml5xMT2ohFn7WGqoKcu/UHkT9CrC6+amEdqCNvUqI7AA==}
    peerDependencies:
      typescript: '>=5'

  '@solana/spl-token-group@0.0.4':
    resolution: {integrity: sha512-7+80nrEMdUKlK37V6kOe024+T7J4nNss0F8LQ9OOPYdWCCfJmsGUzVx2W3oeizZR4IHM6N4yC9v1Xqwc3BTPWw==}
    engines: {node: '>=16'}
    peerDependencies:
      '@solana/web3.js': ^1.91.6

  '@solana/spl-token-group@0.0.5':
    resolution: {integrity: sha512-CLJnWEcdoUBpQJfx9WEbX3h6nTdNiUzswfFdkABUik7HVwSNA98u5AYvBVK2H93d9PGMOHAak2lHW9xr+zAJGQ==}
    engines: {node: '>=16'}
    peerDependencies:
      '@solana/web3.js': ^1.94.0

  '@solana/spl-token-group@0.0.7':
    resolution: {integrity: sha512-V1N/iX7Cr7H0uazWUT2uk27TMqlqedpXHRqqAbVO2gvmJyT0E0ummMEAVQeXZ05ZhQ/xF39DLSdBp90XebWEug==}
    engines: {node: '>=16'}
    peerDependencies:
      '@solana/web3.js': ^1.95.3

  '@solana/spl-token-metadata@0.1.6':
    resolution: {integrity: sha512-7sMt1rsm/zQOQcUWllQX9mD2O6KhSAtY1hFR2hfFwgqfFWzSY9E9GDvFVNYUI1F0iQKcm6HmePU9QbKRXTEBiA==}
    engines: {node: '>=16'}
    peerDependencies:
      '@solana/web3.js': ^1.95.3

  '@solana/spl-token@0.4.6':
    resolution: {integrity: sha512-1nCnUqfHVtdguFciVWaY/RKcQz1IF4b31jnKgAmjU9QVN1q7dRUkTEWJZgTYIEtsULjVnC9jRqlhgGN39WbKKA==}
    engines: {node: '>=16'}
    peerDependencies:
      '@solana/web3.js': ^1.91.6

  '@solana/spl-token@0.4.8':
    resolution: {integrity: sha512-RO0JD9vPRi4LsAbMUdNbDJ5/cv2z11MGhtAvFeRzT4+hAGE/FUzRi0tkkWtuCfSIU3twC6CtmAihRp/+XXjWsA==}
    engines: {node: '>=16'}
    peerDependencies:
      '@solana/web3.js': ^1.94.0

  '@solana/spl-token@0.4.9':
    resolution: {integrity: sha512-g3wbj4F4gq82YQlwqhPB0gHFXfgsC6UmyGMxtSLf/BozT/oKd59465DbnlUK8L8EcimKMavxsVAMoLcEdeCicg==}
    engines: {node: '>=16'}
    peerDependencies:
      '@solana/web3.js': ^1.95.3

  '@solana/spl-type-length-value@0.1.0':
    resolution: {integrity: sha512-JBMGB0oR4lPttOZ5XiUGyvylwLQjt1CPJa6qQ5oM+MBCndfjz2TKKkw0eATlLLcYmq1jBVsNlJ2cD6ns2GR7lA==}
    engines: {node: '>=16'}

  '@solana/web3.js@1.95.3':
    resolution: {integrity: sha512-O6rPUN0w2fkNqx/Z3QJMB9L225Ex10PRDH8bTaIUPZXMPV0QP8ZpPvjQnXK+upUczlRgzHzd6SjKIha1p+I6og==}

  '@solana/web3.js@1.98.0':
    resolution: {integrity: sha512-nz3Q5OeyGFpFCR+erX2f6JPt3sKhzhYcSycBCSPkWjzSVDh/Rr1FqTVMRe58FKO16/ivTUcuJjeS5MyBvpkbzA==}

  '@swc/helpers@0.5.15':
    resolution: {integrity: sha512-JQ5TuMi45Owi4/BIMAJBoSQoOJu12oOk/gADqlcUL9JEdHB8vyjUSsxqeNXnmXHjYKMi2WcYtezGEEhqUI/E2g==}

  '@tsconfig/node10@1.0.11':
    resolution: {integrity: sha512-DcRjDCujK/kCk/cUe8Xz8ZSpm8mS3mNNpta+jGCA6USEDfktlNvm1+IuZ9eTcDbNk41BHwpHHeW+N1lKCz4zOw==}

  '@tsconfig/node12@1.0.11':
    resolution: {integrity: sha512-cqefuRsh12pWyGsIoBKJA9luFu3mRxCA+ORZvA4ktLSzIuCUtWVxGIuXigEwO5/ywWFMZ2QEGKWvkZG1zDMTag==}

  '@tsconfig/node14@1.0.3':
    resolution: {integrity: sha512-ysT8mhdixWK6Hw3i1V2AeRqZ5WfXg1G43mqoYlM2nc6388Fq5jcXyr5mRsqViLx/GJYdoL0bfXD8nmF+Zn/Iow==}

  '@tsconfig/node16@1.0.4':
    resolution: {integrity: sha512-vxhUy4J8lyeyinH7Azl1pdd43GJhZH/tP2weN8TntQblOY+A0XbT8DJk1/oCPuOOyg/Ja757rG0CgHcWC8OfMA==}

  '@types/bn.js@5.1.6':
    resolution: {integrity: sha512-Xh8vSwUeMKeYYrj3cX4lGQgFSF/N03r+tv4AiLl1SucqV+uTQpxRcnM8AkXKHwYP9ZPXOYXRr2KPXpVlIvqh9w==}

  '@types/chai@5.0.1':
    resolution: {integrity: sha512-5T8ajsg3M/FOncpLYW7sdOcD6yf4+722sze/tc4KQV0P8Z2rAr3SAuHCIkYmYpt8VbcQlnz8SxlOlPQYefe4cA==}

  '@types/connect@3.4.38':
    resolution: {integrity: sha512-K6uROf1LD88uDQqJCktA4yzL1YYAK6NgfsI0v/mTgyPKWsX1CnJ0XPSDhViejru1GcRkLWb8RlzFYJRqGUbaug==}

  '@types/deep-eql@4.0.2':
    resolution: {integrity: sha512-c9h9dVVMigMPc4bwTvC5dxqtqJZwQPePsWjPlpSOnojbor6pGqdk541lfA7AqFQr5pB1BRdq0juY9db81BwyFw==}

  '@types/hast@3.0.4':
    resolution: {integrity: sha512-WPs+bbQw5aCj+x6laNGWLH3wviHtoCv/P3+otBhbOhJgG8qtpdAMlTCxLtsTWA7LH1Oh/bFCHsBn0TPS5m30EQ==}

  '@types/json-schema@7.0.15':
    resolution: {integrity: sha512-5+fP8P8MFNC+AyZCDxrB2pkZFPGzqQWUzpSeuuVLvm8VMcorNYavBqoFcxK8bQz4Qsbn4oUEEem4wDLfcysGHA==}

  '@types/mdast@4.0.4':
    resolution: {integrity: sha512-kGaNbPh1k7AFzgpud/gMdvIm5xuECykRR+JnWKQno9TAXVa6WIVCGTPvYGekIDL4uwCZQSYbUxNBSb1aUo79oA==}

  '@types/node-fetch@2.6.12':
    resolution: {integrity: sha512-8nneRWKCg3rMtF69nLQJnOYUcbafYeFSjqkw3jCRLsqkWFlHaoQrr5mXmofFGOx3DKn7UfmBMyov8ySvLRVldA==}

  '@types/node@12.20.55':
    resolution: {integrity: sha512-J8xLz7q2OFulZ2cyGTLE1TbbZcjpno7FaN6zdJNrgAdrJ+DZzh/uFR6YrTb4C+nXakvud8Q4+rbhoIWlYQbUFQ==}

  '@types/node@18.19.68':
    resolution: {integrity: sha512-QGtpFH1vB99ZmTa63K4/FU8twThj4fuVSBkGddTp7uIL/cuoLWIUSL2RcOaigBhfR+hg5pgGkBnkoOxrTVBMKw==}

  '@types/node@22.10.2':
    resolution: {integrity: sha512-Xxr6BBRCAOQixvonOye19wnzyDiUtTeqldOOmj3CkeblonbccA12PFwlufvRdrpjXxqnmUaeiU5EOA+7s5diUQ==}

  '@types/retry@0.12.0':
    resolution: {integrity: sha512-wWKOClTTiizcZhXnPY4wikVAwmdYHp8q6DmC+EJUzAMsycb7HB32Kh9RN4+0gExjmPmZSAQjgURXIGATPegAvA==}

  '@types/unist@3.0.3':
    resolution: {integrity: sha512-ko/gIFJRv177XgZsZcBwnqJN5x/Gien8qNOn0D5bQU/zAzVf9Zt3BlcUiLqhV9y4ARk0GbT3tnUiPNgnTXzc/Q==}

  '@types/uuid@10.0.0':
    resolution: {integrity: sha512-7gqG38EyHgyP1S+7+xomFtL+ZNHcKv6DwNaCZmJmo1vgMugyF3TCnXVg4t1uk89mLNwnLtnY3TpOpCOyp1/xHQ==}

  '@types/uuid@8.3.4':
    resolution: {integrity: sha512-c/I8ZRb51j+pYGAu5CrFMRxqZ2ke4y2grEBO5AUjgSkSk+qT2Ea+OdWElz/OiMf5MNpn2b17kuVBwZLQJXzihw==}

  '@types/ws@7.4.7':
    resolution: {integrity: sha512-JQbbmxZTZehdc2iszGKs5oC3NFnjeay7mtAWrdt7qNtAVK0g19muApzAy4bm9byz79xa2ZnO/BOBC2R8RC5Lww==}

  '@types/ws@8.5.13':
    resolution: {integrity: sha512-osM/gWBTPKgHV8XkTunnegTRIsvF6owmf5w+JtAfOw472dptdm0dlGv4xCt6GwQRcC2XVOvvRE/0bAoQcL2QkA==}

  '@ungap/structured-clone@1.2.1':
    resolution: {integrity: sha512-fEzPV3hSkSMltkw152tJKNARhOupqbH96MZWyRjNaYZOMIzbrTeQDG+MTc6Mr2pgzFQzFxAfmhGDNP5QK++2ZA==}

  JSONStream@1.3.5:
    resolution: {integrity: sha512-E+iruNOY8VV9s4JEbe1aNEm6MiszPRr/UfcHMz0TQh1BXSxHK+ASV1R6W4HpjBhSeS+54PIsAMCBmwD06LLsqQ==}
    hasBin: true

  abort-controller@3.0.0:
    resolution: {integrity: sha512-h8lQ8tacZYnR3vNQTgibj+tODHI5/+l06Au2Pcriv/Gmet0eaj4TwWH41sO9wnHDiQsEj19q0drzdWdeAHtweg==}
    engines: {node: '>=6.5'}

  acorn-walk@8.3.4:
    resolution: {integrity: sha512-ueEepnujpqee2o5aIYnvHU6C0A42MNdsIDeqy5BydrkuC5R1ZuUFnm27EeFJGoEHJQgn3uleRvmTXaJgfXbt4g==}
    engines: {node: '>=0.4.0'}

  acorn@8.14.0:
    resolution: {integrity: sha512-cl669nCJTZBsL97OF4kUQm5g5hC2uihk0NxY3WENAC0TYdILVkAyHymAntgxGkl7K+t0cXIrH5siy5S4XkFycA==}
    engines: {node: '>=0.4.0'}
    hasBin: true

  agentkeepalive@4.5.0:
    resolution: {integrity: sha512-5GG/5IbQQpC9FpkRGsSvZI5QYeSCzlJHdpBQntCsuTOxhKD8lqKhrleg2Yi7yvMIf82Ycmmqln9U8V9qwEiJew==}
    engines: {node: '>= 8.0.0'}

  ansi-styles@5.2.0:
    resolution: {integrity: sha512-Cxwpt2SfTzTtXcfOlzGEee8O+c+MmUgGrNiBcXnuWxuFJHe6a5Hz7qwhwe5OgaSYI0IJvkLqWX1ASG+cJOkEiA==}
    engines: {node: '>=10'}

  ansicolors@0.3.2:
    resolution: {integrity: sha512-QXu7BPrP29VllRxH8GwB7x5iX5qWKAAMLqKQGWTeLWVlNHNOpVMJ91dsxQAIWXpjuW5wqvxu3Jd/nRjrJ+0pqg==}

  arg@4.1.3:
    resolution: {integrity: sha512-58S9QDqG0Xx27YwPSt9fJxivjYl432YCwfDMfZ+71RAqUrZef7LrKQZ3LHLOwCS4FLNBplP533Zx895SeOCHvA==}

  argparse@2.0.1:
    resolution: {integrity: sha512-8+9WqebbFzpX9OR+Wa6O29asIogeRMzcGtAINdpMHHyAg10f05aSFVBbcEqGf/PXw1EjAZ+q2/bEBg3DvurK3Q==}

  assert@2.1.0:
    resolution: {integrity: sha512-eLHpSK/Y4nhMJ07gDaAzoX/XAKS8PSaojml3M0DM4JpV1LAi5JOJ/p6H/XWrl8L+DzVEvVCW1z3vWAaB9oTsQw==}

  assertion-error@2.0.1:
    resolution: {integrity: sha512-Izi8RQcffqCeNVgFigKli1ssklIbpHnCYc6AknXGYoB6grJqyeby7jv12JUQgmTAnIDnbck1uxksT4dzN3PWBA==}
    engines: {node: '>=12'}

  asynckit@0.4.0:
    resolution: {integrity: sha512-Oei9OH4tRh0YqU3GxhX79dM/mwVgvbZJaSNaRk+bshkj0S5cfHcgYakreBjrHwatXKbz+IoIdYLxrKim2MjW0Q==}

  available-typed-arrays@1.0.7:
    resolution: {integrity: sha512-wvUjBtSGN7+7SjNpq/9M2Tg350UZD3q62IFZLbRAR1bSMlCo1ZaeW+BJ+D090e4hIIZLBcTDWe4Mh4jvUDajzQ==}
    engines: {node: '>= 0.4'}

<<<<<<< HEAD
=======
  axios-retry@3.9.1:
    resolution: {integrity: sha512-8PJDLJv7qTTMMwdnbMvrLYuvB47M81wRtxQmEdV5w4rgbTXTt+vtPkXwajOfOdSyv/wZICJOC+/UhXH4aQ/R+w==}

>>>>>>> cfda7151
  axios@1.7.9:
    resolution: {integrity: sha512-LhLcE7Hbiryz8oMDdDptSrWowmB4Bl6RCt6sIJKpRB4XtVf0iEgewX3au/pJqm+Py1kCASkb/FFKjxQaLtxJvw==}

  balanced-match@1.0.2:
    resolution: {integrity: sha512-3oSeUO0TMV67hN1AmbXsK4yaqU7tjiHlbxRDZOpH0KW9+CeX4bRAaX0Anxt0tx2MrpRpWwQaPwIlISEJhYU5Pw==}

  base-x@3.0.10:
    resolution: {integrity: sha512-7d0s06rR9rYaIWHkpfLIFICM/tkSVdoPC9qYAQRpxn9DdKNWNsKC0uk++akckyLq16Tx2WIinnZ6WRriAt6njQ==}

  base-x@4.0.0:
    resolution: {integrity: sha512-FuwxlW4H5kh37X/oW59pwTzzTKRzfrrQwhmyspRM7swOEZcHtDZSCt45U6oKgtuFE+WYPblePMVIPR4RZrh/hw==}

  base-x@5.0.0:
    resolution: {integrity: sha512-sMW3VGSX1QWVFA6l8U62MLKz29rRfpTlYdCqLdpLo1/Yd4zZwSbnUaDfciIAowAqvq7YFnWq9hrhdg1KYgc1lQ==}

  base64-js@1.5.1:
    resolution: {integrity: sha512-AKpaYlHn8t4SVbOHCy+b5+KKgvR4vrsD8vbvrbiQJps7fKDTkjkDry6ji0rUJjC0kzbNePLwzxq8iypo41qeWA==}

  big.js@6.2.2:
    resolution: {integrity: sha512-y/ie+Faknx7sZA5MfGA2xKlu0GDv8RWrXGsmlteyJQ2lvoKv9GBK/fpRMc2qlSoBAgNxrixICFCBefIq8WCQpQ==}

  bigint-buffer@1.1.5:
    resolution: {integrity: sha512-trfYco6AoZ+rKhKnxA0hgX0HAbVP/s808/EuDSe2JDzUnCp/xAsli35Orvk67UrTEcwuxZqYZDmfA2RXJgxVvA==}
    engines: {node: '>= 10.0.0'}

  bignumber.js@9.1.2:
    resolution: {integrity: sha512-2/mKyZH9K85bzOEfhXDBFZTGd1CTs+5IHpeFQo9luiBG7hghdC851Pj2WAhb6E3R6b9tZj/XKhbg4fum+Kepug==}

  bindings@1.5.0:
    resolution: {integrity: sha512-p2q/t/mhvuOj/UeLlV6566GD/guowlr0hHxClI0W9m7MWYkL1F0hLo+0Aexs9HSPCtR1SXQ0TD3MMKrXZajbiQ==}

  bn.js@5.2.1:
    resolution: {integrity: sha512-eXRvHzWyYPBuB4NBy0cmYQjGitUrtqwbvlzP3G6VFnNRbsZQIxQ10PbKKHt8gZ/HW/D/747aDl+QkDqg3KQLMQ==}

  borsh@0.7.0:
    resolution: {integrity: sha512-CLCsZGIBCFnPtkNnieW/a8wmreDmfUtjU2m9yHrzPXIlNbqVs0AQrSatSG6vdNYUqdc83tkQi2eHfF98ubzQLA==}

  borsh@1.0.0:
    resolution: {integrity: sha512-fSVWzzemnyfF89EPwlUNsrS5swF5CrtiN4e+h0/lLf4dz2he4L3ndM20PS9wj7ICSkXJe/TQUHdaPTq15b1mNQ==}

  borsh@2.0.0:
    resolution: {integrity: sha512-kc9+BgR3zz9+cjbwM8ODoUB4fs3X3I5A/HtX7LZKxCLaMrEeDFoBpnhZY//DTS1VZBSs6S5v46RZRbZjRFspEg==}

  brace-expansion@2.0.1:
    resolution: {integrity: sha512-XnAIvQ8eM+kC6aULx6wuQiwVsnzsi9d3WxzV3FpWTGA19F621kwdbsAcFKXgKUHZWsy+mY6iL1sHTxWEFCytDA==}

  bs58@4.0.1:
    resolution: {integrity: sha512-Ok3Wdf5vOIlBrgCvTq96gBkJw+JUEzdBgyaza5HLtPm7yTHkjRy8+JzNyHF7BHa0bNWOQIp3m5YF0nnFcOIKLw==}

  bs58@5.0.0:
    resolution: {integrity: sha512-r+ihvQJvahgYT50JD05dyJNKlmmSlMoOGwn1lCcEzanPglg7TxYjioQUYehQ9mAR/+hOSd2jRc/Z2y5UxBymvQ==}

  bs58@6.0.0:
    resolution: {integrity: sha512-PD0wEnEYg6ijszw/u8s+iI3H17cTymlrwkKhDhPZq+Sokl3AU4htyBFTjAeNAlCCmg0f53g6ih3jATyCKftTfw==}

  buffer-layout@1.2.2:
    resolution: {integrity: sha512-kWSuLN694+KTk8SrYvCqwP2WcgQjoRCiF5b4QDvkkz8EmgD+aWAIceGFKMIAdmF/pH+vpgNV3d3kAKorcdAmWA==}
    engines: {node: '>=4.5'}

  buffer@6.0.3:
    resolution: {integrity: sha512-FTiCpNxtwiZZHEZbcbTIcZjERVICn9yq/pDFkTl95/AxzD1naBctN7YO68riM/gLSDY7sdrMby8hofADYuuqOA==}

  bufferutil@4.0.8:
    resolution: {integrity: sha512-4T53u4PdgsXqKaIctwF8ifXlRTTmEPJ8iEPWFdGZvcf7sbwYo6FKFEX9eNNAnzFZ7EzJAQ3CJeOtCRA4rDp7Pw==}
    engines: {node: '>=6.14.2'}

  call-bind-apply-helpers@1.0.1:
    resolution: {integrity: sha512-BhYE+WDaywFg2TBWYNXAE+8B1ATnThNBqXHP5nQu0jWJdVvY2hvkpyB3qOmtmDePiS5/BDQ8wASEWGMWRG148g==}
    engines: {node: '>= 0.4'}

  call-bind@1.0.8:
    resolution: {integrity: sha512-oKlSFMcMwpUg2ednkhQ454wfWiU/ul3CkJe/PEHcTKuiX6RpbehUiFMXu13HalGZxfUwCQzZG747YXBn1im9ww==}
    engines: {node: '>= 0.4'}

  call-bound@1.0.3:
    resolution: {integrity: sha512-YTd+6wGlNlPxSuri7Y6X8tY2dmm12UMH66RpKMhiX6rsk5wXXnYgbUcOt8kiS31/AjfoTOvCsE+w8nZQLQnzHA==}
    engines: {node: '>= 0.4'}

  camelcase@6.3.0:
    resolution: {integrity: sha512-Gmy6FhYlCY7uOElZUSbxo2UCDH8owEk996gkbrpsgGtrJLM3J7jGxl9Ic7Qwwj4ivOE5AWZWRMecDdF7hqGjFA==}
    engines: {node: '>=10'}

  ccount@2.0.1:
    resolution: {integrity: sha512-eyrF0jiFpY+3drT6383f1qhkbGsLSifNAjA61IUjZjmLCWjItY6LB9ft9YhoDgwfmclB2zhu51Lc7+95b8NRAg==}

  chai@5.1.2:
    resolution: {integrity: sha512-aGtmf24DW6MLHHG5gCx4zaI3uBq3KRtxeVs0DjFH6Z0rDNbsvTxFASFvdj79pxjxZ8/5u3PIiN3IwEIQkiiuPw==}
    engines: {node: '>=12'}

  chalk@5.4.0:
    resolution: {integrity: sha512-ZkD35Mx92acjB2yNJgziGqT9oKHEOxjTBTDRpOsRWtdecL/0jM3z5kM/CTzHWvHIen1GvkM85p6TuFfDGfc8/Q==}
    engines: {node: ^12.17.0 || ^14.13 || >=16.0.0}

  character-entities-html4@2.1.0:
    resolution: {integrity: sha512-1v7fgQRj6hnSwFpq1Eu0ynr/CDEw0rXo2B61qXrLNdHZmPKgb7fqS1a2JwF0rISo9q77jDI8VMEHoApn8qDoZA==}

  character-entities-legacy@3.0.0:
    resolution: {integrity: sha512-RpPp0asT/6ufRm//AJVwpViZbGM/MkjQFxJccQRHmISF/22NBtsHqAWmL+/pmkPWoIUJdWyeVleTl1wydHATVQ==}

  check-error@2.1.1:
    resolution: {integrity: sha512-OAlb+T7V4Op9OwdkjmguYRqncdlx5JiofwOAUkmTF+jNdHwzTaTs4sRAGpzLF3oOz5xAyDGrPgeIDFQmDOTiJw==}
    engines: {node: '>= 16'}

  combined-stream@1.0.8:
    resolution: {integrity: sha512-FQN4MRfuJeHf7cBbBMJFXhKSDq+2kAArBlmRBvcvFE5BB1HZKXtSFASDhdlz9zOYwxh8lDdnvmMOe/+5cdoEdg==}
    engines: {node: '>= 0.8'}

  comma-separated-tokens@2.0.3:
    resolution: {integrity: sha512-Fu4hJdvzeylCfQPp9SGWidpzrMs7tTrlu6Vb8XGaRGck8QSNZJJp538Wrb60Lax4fPwR64ViY468OIUTbRlGZg==}

  commander@10.0.1:
    resolution: {integrity: sha512-y4Mg2tXshplEbSGzx7amzPwKKOCGuoSRP/CjEdwwk0FOGlUbq6lKuoyDZTNZkmxHdJtp54hdfY/JUrdL7Xfdug==}
    engines: {node: '>=14'}

  commander@12.1.0:
    resolution: {integrity: sha512-Vw8qHK3bZM9y/P10u3Vib8o/DdkvA2OtPtZvD871QKjy74Wj1WSKFILMPRPSdUSx5RFK1arlJzEtA4PkFgnbuA==}
    engines: {node: '>=18'}

  commander@2.20.3:
    resolution: {integrity: sha512-GpVkmM8vF2vQUkj2LvZmD35JxeJOLCwJ9cUkugyk2nuhbv3+mJvpLYYt+0+USMxE+oj+ey/lJEnhZw75x/OMcQ==}

  create-require@1.1.1:
    resolution: {integrity: sha512-dcKFX3jn0MpIaXjisoRvexIJVEKzaq7z2rZKxf+MSr9TkdmHmsU4m2lcLojrj/FHl8mk5VxMmYA+ftRkP/3oKQ==}

  cross-fetch@3.1.8:
    resolution: {integrity: sha512-cvA+JwZoU0Xq+h6WkMvAUqPEYy92Obet6UdKLfW60qn99ftItKjB5T+BkyWOFWe2pUyfQ+IJHmpOTznqk1M6Kg==}

  crypto-hash@1.3.0:
    resolution: {integrity: sha512-lyAZ0EMyjDkVvz8WOeVnuCPvKVBXcMv1l5SVqO1yC7PzTwrD/pPje/BIRbWhMoPe436U+Y2nD7f5bFx0kt+Sbg==}
    engines: {node: '>=8'}

  dayjs@1.11.13:
    resolution: {integrity: sha512-oaMBel6gjolK862uaPQOVTA7q3TZhuSvuMQAAglQDOWYO9A91IrAOUJEyKVlqJlHE0vq5p5UXxzdPfMH/x6xNg==}

  debug@4.4.0:
    resolution: {integrity: sha512-6WTZ/IxCY/T6BALoZHaE4ctp9xm+Z5kY/pzYaCHRFeyVhojxlrm+46y68HA6hr0TcwEssoxNiDEUJQjfPZ/RYA==}
    engines: {node: '>=6.0'}
    peerDependencies:
      supports-color: '*'
    peerDependenciesMeta:
      supports-color:
        optional: true

  decamelize@1.2.0:
    resolution: {integrity: sha512-z2S+W9X73hAUUki+N+9Za2lBlun89zigOyGrsax+KUQ6wKW4ZoWpEYBkGhQjwAjjDCkWxhY0VKEhk8wzY7F5cA==}
    engines: {node: '>=0.10.0'}

  decimal.js-light@2.5.1:
    resolution: {integrity: sha512-qIMFpTMZmny+MMIitAB6D7iVPEorVw6YQRWkvarTkT4tBeSLLiHzcwj6q0MmYSFCiVpiqPJTJEYIrpcPzVEIvg==}

  decimal.js@10.4.3:
    resolution: {integrity: sha512-VBBaLc1MgL5XpzgIP7ny5Z6Nx3UrRkIViUkPUdtl9aya5amy3De1gsUUSB1g3+3sExYNjCAsAznmukyxCb1GRA==}

  deep-eql@5.0.2:
    resolution: {integrity: sha512-h5k/5U50IJJFpzfL6nO9jaaumfjO/f2NjK/oYB2Djzm4p9L+3T9qWpZqZ2hAbLPuuYq9wrU08WQyBTL5GbPk5Q==}
    engines: {node: '>=6'}

  define-data-property@1.1.4:
    resolution: {integrity: sha512-rBMvIzlpA8v6E+SJZoo++HAYqsLrkg7MSfIinMPFhmkorw7X+dOXVJQs+QT69zGkzMyfDnIMN2Wid1+NbL3T+A==}
    engines: {node: '>= 0.4'}

  define-properties@1.2.1:
    resolution: {integrity: sha512-8QmQKqEASLd5nx0U1B1okLElbUuuttJ/AnYmRXbbbGDWh6uS208EjD4Xqq/I9wK7u0v6O08XhTWnt5XtEbR6Dg==}
    engines: {node: '>= 0.4'}

  delay@5.0.0:
    resolution: {integrity: sha512-ReEBKkIfe4ya47wlPYf/gu5ib6yUG0/Aez0JQZQz94kiWtRQvZIQbTiehsnwHvLSWJnQdhVeqYue7Id1dKr0qw==}
    engines: {node: '>=10'}

  delayed-stream@1.0.0:
    resolution: {integrity: sha512-ZySD7Nf91aLB0RxL4KGrKHBXl7Eds1DAmEdcoVawXnLD7SDhpNgtuII2aAkg7a7QS41jxPSZ17p4VdGnMHk3MQ==}
    engines: {node: '>=0.4.0'}

  dequal@2.0.3:
    resolution: {integrity: sha512-0je+qPKHEMohvfRTCEo3CrPG6cAzAYgmzKyxRiYSSDkS6eGJdyVJm7WaYA5ECaAD9wLB2T4EEeymA5aFVcYXCA==}
    engines: {node: '>=6'}

  devlop@1.1.0:
    resolution: {integrity: sha512-RWmIqhcFf1lRYBvNmr7qTNuyCt/7/ns2jbpp1+PalgE/rDQcBT0fioSMUpJ93irlUhC5hrg4cYqe6U+0ImW0rA==}

  diff@4.0.2:
    resolution: {integrity: sha512-58lmxKSA4BNyLz+HHMUzlOEpg09FV+ev6ZMe3vJihgdxzgcwZ8VoEEPmALCZG9LmqfVoNMMKpttIYTVG6uDY7A==}
    engines: {node: '>=0.3.1'}

  dot-case@3.0.4:
    resolution: {integrity: sha512-Kv5nKlh6yRrdrGvxeJ2e5y2eRUpkUosIW4A2AS38zwSz27zu7ufDwQPi5Jhs3XAlGNetl3bmnGhQsMtkKJnj3w==}

  dotenv@16.4.7:
    resolution: {integrity: sha512-47qPchRCykZC03FhkYAhrvwU4xDBFIj1QPqaarj6mdM/hgUzfPHcpkHJOn3mJAufFeeAxAzeGsr5X0M4k6fLZQ==}
    engines: {node: '>=12'}

  dunder-proto@1.0.1:
    resolution: {integrity: sha512-KIN/nDJBQRcXw0MLVhZE9iQHmG68qAVIBg9CqmUYjmQIhgij9U5MFvrqkUL5FbtyyzZuOeOt0zdeRe4UY7ct+A==}
    engines: {node: '>= 0.4'}

  emoji-regex-xs@1.0.0:
    resolution: {integrity: sha512-LRlerrMYoIDrT6jgpeZ2YYl/L8EulRTt5hQcYjy5AInh7HWXKimpqx68aknBFpGL2+/IcogTcaydJEgaTmOpDg==}

  entities@4.5.0:
    resolution: {integrity: sha512-V0hjH4dGPh9Ao5p0MoRY6BVqtwCjhz6vI5LT8AJ55H+4g9/4vbHx1I54fS0XuclLhDHArPQCiMjDxjaL8fPxhw==}
    engines: {node: '>=0.12'}

  es-define-property@1.0.1:
    resolution: {integrity: sha512-e3nRfgfUZ4rNGL232gUgX06QNyyez04KdjFrF+LTRoOXmrOgFKDg4BCdsjW8EnT69eqdYGmRpJwiPVYNrCaW3g==}
    engines: {node: '>= 0.4'}

  es-errors@1.3.0:
    resolution: {integrity: sha512-Zf5H2Kxt2xjTvbJvP2ZWLEICxA6j+hAmMzIlypy4xcBg1vKVnx89Wy0GbS+kf5cwCVFFzdCFh2XSCFNULS6csw==}
    engines: {node: '>= 0.4'}

  es-object-atoms@1.0.0:
    resolution: {integrity: sha512-MZ4iQ6JwHOBQjahnjwaC1ZtIBH+2ohjamzAO3oaHcXYup7qxjF2fixyH+Q71voWHeOkI2q/TnJao/KfXYIZWbw==}
    engines: {node: '>= 0.4'}

  es6-promise@4.2.8:
    resolution: {integrity: sha512-HJDGx5daxeIvxdBxvG2cb9g4tEvwIk3i8+nhX0yGrYmZUzbkdg8QbDevheDB8gd0//uPj4c1EQua8Q+MViT0/w==}

  es6-promisify@5.0.0:
    resolution: {integrity: sha512-C+d6UdsYDk0lMebHNR4S2NybQMMngAOnOwYBQjTOiv0MkoJMP0Myw2mgpDLBcpfCmRLxyFqYhS/CfOENq4SJhQ==}

  event-target-shim@5.0.1:
    resolution: {integrity: sha512-i/2XbnSz/uxRCU6+NdVJgKWDTM427+MqYbkQzD321DuCQJUqOuJKIA0IM2+W2xtYHdKOmZ4dR6fExsd4SXL+WQ==}
    engines: {node: '>=6'}

  eventemitter3@4.0.7:
    resolution: {integrity: sha512-8guHBZCwKnFhYdHr2ysuRWErTwhoN2X8XELRlrRwpmfeY2jjuUN4taQMsULKUVo1K4DvZl+0pgfyoysHxvmvEw==}

  eventemitter3@5.0.1:
    resolution: {integrity: sha512-GWkBvjiSZK87ELrYOSESUYeVIc9mvLLf/nXalMOS5dYrgZq9o5OVkbZAVM06CVxYsCwH9BDZFPlQTlPA1j4ahA==}

  eyes@0.1.8:
    resolution: {integrity: sha512-GipyPsXO1anza0AOZdy69Im7hGFCNB7Y/NGjDlZGJ3GJJLtwNSb2vrzYrTYJRrRloVx7pl+bhUaTB8yiccPvFQ==}
    engines: {node: '> 0.1.90'}

  fast-stable-stringify@1.0.0:
    resolution: {integrity: sha512-wpYMUmFu5f00Sm0cj2pfivpmawLZ0NKdviQ4w9zJeR8JVtOpOxHmLaJuj0vxvGqMJQWyP/COUkF75/57OKyRag==}

  fastestsmallesttextencoderdecoder@1.0.22:
    resolution: {integrity: sha512-Pb8d48e+oIuY4MaM64Cd7OW1gt4nxCHs7/ddPPZ/Ic3sg8yVGM7O9wDvZ7us6ScaUupzM+pfBolwtYhN1IxBIw==}

  file-uri-to-path@1.0.0:
    resolution: {integrity: sha512-0Zt+s3L7Vf1biwWZ29aARiVYLx7iMGnEUl9x33fbB/j3jR81u/O2LbqK+Bm1CDSNDKVtJ/YjwY7TUd5SkeLQLw==}

  follow-redirects@1.15.9:
    resolution: {integrity: sha512-gew4GsXizNgdoRyqmyfMHyAmXsZDk6mHkSxZFCzW9gwlbtOW44CDtYavM+y+72qD/Vq2l550kMF52DT8fOLJqQ==}
    engines: {node: '>=4.0'}
    peerDependencies:
      debug: '*'
    peerDependenciesMeta:
      debug:
        optional: true

  for-each@0.3.3:
    resolution: {integrity: sha512-jqYfLp7mo9vIyQf8ykW2v7A+2N4QjeCeI5+Dz9XraiO1ign81wjiH7Fb9vSOWvQfNtmSa4H2RoQTrrXivdUZmw==}

  form-data-encoder@1.7.2:
    resolution: {integrity: sha512-qfqtYan3rxrnCk1VYaA4H+Ms9xdpPqvLZa6xmMgFvhO32x7/3J/ExcTd6qpxM0vH2GdMI+poehyBZvqfMTto8A==}

  form-data@4.0.1:
    resolution: {integrity: sha512-tzN8e4TX8+kkxGPK8D5u0FNmjPUjw3lwC9lSLxxoB/+GtsJG91CO8bSWy73APlgAZzZbXEYZJuxjkHH2w+Ezhw==}
    engines: {node: '>= 6'}

  formdata-node@4.4.1:
    resolution: {integrity: sha512-0iirZp3uVDjVGt9p49aTaqjk84TrglENEDuqfdlZQ1roC9CWlPk6Avf8EEnZNcAqPonwkG35x4n3ww/1THYAeQ==}
    engines: {node: '>= 12.20'}

  function-bind@1.1.2:
    resolution: {integrity: sha512-7XHNxH7qX9xG5mIwxkhumTox/MIRNcOgDrxWsMt2pAr23WHp6MrRlN7FBSFpCpr+oVO0F744iUgR82nJMfG2SA==}

  get-intrinsic@1.2.6:
    resolution: {integrity: sha512-qxsEs+9A+u85HhllWJJFicJfPDhRmjzoYdl64aMWW9yRIJmSyxdn8IEkuIM530/7T+lv0TIHd8L6Q/ra0tEoeA==}
    engines: {node: '>= 0.4'}

  gopd@1.2.0:
    resolution: {integrity: sha512-ZUKRh6/kUFoAiTAtTYPZJ3hw9wNxx+BIBOijnlG9PnrJsCcSjs1wyyD6vJpaYtgnzDrKYRSqf3OO6Rfa93xsRg==}
    engines: {node: '>= 0.4'}

  graceful-fs@4.2.11:
    resolution: {integrity: sha512-RbJ5/jmFcNNCcDV5o9eTnBLJ/HszWV0P73bc+Ff4nS/rJj+YaS6IGyiOL0VoBYX+l1Wrl3k63h/KrH+nhJ0XvQ==}

  graphemesplit@2.4.4:
    resolution: {integrity: sha512-lKrpp1mk1NH26USxC/Asw4OHbhSQf5XfrWZ+CDv/dFVvd1j17kFgMotdJvOesmHkbFX9P9sBfpH8VogxOWLg8w==}

  groq-sdk@0.5.0:
    resolution: {integrity: sha512-RVmhW7qZ+XZoy5fIuSdx/LGQJONpL8MHgZEW7dFwTdgkzStub2XQx6OKv28CHogijdwH41J+Npj/z2jBPu3vmw==}

  has-property-descriptors@1.0.2:
    resolution: {integrity: sha512-55JNKuIW+vq4Ke1BjOTjM2YctQIvCT7GFzHwmfZPGo5wnrgkid0YQtnAleFSqumZm4az3n2BS+erby5ipJdgrg==}

  has-symbols@1.1.0:
    resolution: {integrity: sha512-1cDNdwJ2Jaohmb3sg4OmKaMBwuC48sYni5HUw2DvsC8LjGTLK9h+eb1X6RyuOHe4hT0ULCW68iomhjUoKUqlPQ==}
    engines: {node: '>= 0.4'}

  has-tostringtag@1.0.2:
    resolution: {integrity: sha512-NqADB8VjPFLM2V0VvHUewwwsw0ZWBaIdgo+ieHtK3hasLz4qeCRjYcqfB6AQrBggRKppKF8L52/VqdVsO47Dlw==}
    engines: {node: '>= 0.4'}

  hash.js@1.1.7:
    resolution: {integrity: sha512-taOaskGt4z4SOANNseOviYDvjEJinIkRgmp7LbKP2YTTmVxWBl87s/uzK9r+44BclBSp2X7K1hqeNfz9JbBeXA==}

  hasown@2.0.2:
    resolution: {integrity: sha512-0hJU9SCPvmMzIBdZFqNPXWa6dqh7WdH0cII9y+CyS8rG3nL48Bclra9HmKhVVUHyPWNH5Y7xDwAB7bfgSjkUMQ==}
    engines: {node: '>= 0.4'}

  hast-util-to-html@9.0.4:
    resolution: {integrity: sha512-wxQzXtdbhiwGAUKrnQJXlOPmHnEehzphwkK7aluUPQ+lEc1xefC8pblMgpp2w5ldBTEfveRIrADcrhGIWrlTDA==}

  hast-util-whitespace@3.0.0:
    resolution: {integrity: sha512-88JUN06ipLwsnv+dVn+OIYOvAuvBMy/Qoi6O7mQHxdPXpjy+Cd6xRkWwux7DKO+4sYILtLBRIKgsdpS2gQc7qw==}

  html-void-elements@3.0.0:
    resolution: {integrity: sha512-bEqo66MRXsUGxWHV5IP0PUiAWwoEjba4VCzg0LjFJBpchPaTfyfCKTG6bc5F8ucKec3q5y6qOdGyYTSBEvhCrg==}

  humanize-ms@1.2.1:
    resolution: {integrity: sha512-Fl70vYtsAFb/C06PTS9dZBo7ihau+Tu/DNCk/OyHhea07S+aeMWpFFkUaXRa8fI+ScZbEI8dfSxwY7gxZ9SAVQ==}

  ieee754@1.2.1:
    resolution: {integrity: sha512-dcyqhDvX1C46lXZcVqCpK+FtMRQVdIMN6/Df5js2zouUsqG7I6sFxitIC+7KYK29KdXOLHdu9zL4sFnoVQnqaA==}

  inherits@2.0.4:
    resolution: {integrity: sha512-k/vGaX4/Yla3WzyMCvTQOXYeIHvqOKtnqBduzTHpzpQZzAskKMhZ2K+EnBiSM9zGSoIFeMpXKxa4dYeZIQqewQ==}

  ipaddr.js@2.2.0:
    resolution: {integrity: sha512-Ag3wB2o37wslZS19hZqorUnrnzSkpOVy+IiiDEiTqNubEYpYuHWIf6K4psgN2ZWKExS4xhVCrRVfb/wfW8fWJA==}
    engines: {node: '>= 10'}

  is-arguments@1.2.0:
    resolution: {integrity: sha512-7bVbi0huj/wrIAOzb8U1aszg9kdi3KN/CyU19CTI7tAoZYEZoL9yCDXpbXN+uPsuWnP02cyug1gleqq+TU+YCA==}
    engines: {node: '>= 0.4'}

  is-callable@1.2.7:
    resolution: {integrity: sha512-1BC0BVFhS/p0qtw6enp8e+8OD0UrK0oFLztSjNzhcKA3WDuJxxAPXzPuPtKkjEY9UUoEWlX/8fgKeu2S8i9JTA==}
    engines: {node: '>= 0.4'}

  is-generator-function@1.0.10:
    resolution: {integrity: sha512-jsEjy9l3yiXEQ+PsXdmBwEPcOxaXWLspKdplFUVI9vq1iZgIekeC0L167qeu86czQaxed3q/Uzuw0swL0irL8A==}
    engines: {node: '>= 0.4'}

  is-nan@1.3.2:
    resolution: {integrity: sha512-E+zBKpQ2t6MEo1VsonYmluk9NxGrbzpeeLC2xIViuO2EjU2xsXsBPwTr3Ykv9l08UYEVEdWeRZNouaZqF6RN0w==}
    engines: {node: '>= 0.4'}

  is-typed-array@1.1.15:
    resolution: {integrity: sha512-p3EcsicXjit7SaskXHs1hA91QxgTw46Fv6EFKKGS5DRFLD8yKnohjF3hxoju94b/OcMZoQukzpPpBE9uLVKzgQ==}
    engines: {node: '>= 0.4'}

<<<<<<< HEAD
=======
  is-retry-allowed@2.2.0:
    resolution: {integrity: sha512-XVm7LOeLpTW4jV19QSH38vkswxoLud8sQ57YwJVTPWdiaI9I8keEhGFpBlslyVsgdQy4Opg8QOLb8YRgsyZiQg==}
    engines: {node: '>=10'}

>>>>>>> cfda7151
  isomorphic-ws@4.0.1:
    resolution: {integrity: sha512-BhBvN2MBpWTaSHdWRb/bwdZJ1WaehQ2L1KngkCkfLUGF0mAWAT1sQUQacEmQ0jXkFw/czDXPNQSL5u2/Krsz1w==}
    peerDependencies:
      ws: '*'

  jayson@4.1.3:
    resolution: {integrity: sha512-LtXh5aYZodBZ9Fc3j6f2w+MTNcnxteMOrb+QgIouguGOulWi0lieEkOUg+HkjjFs0DGoWDds6bi4E9hpNFLulQ==}
    engines: {node: '>=8'}
    hasBin: true

  js-base64@3.7.7:
    resolution: {integrity: sha512-7rCnleh0z2CkXhH67J8K1Ytz0b2Y+yxTPL+/KOJoa20hfnVQ/3/T6W/KflYI4bRHRagNeXeU2bkNGI3v1oS/lw==}

  js-tiktoken@1.0.16:
    resolution: {integrity: sha512-nUVdO5k/M9llWpiaZlBBDdtmr6qWXwSD6fgaDu2zM8UP+OXxx9V37lFkI6w0/1IuaDx7WffZ37oYd9KvcWKElg==}

  js-yaml@4.1.0:
    resolution: {integrity: sha512-wpxZs9NoxZaJESJGIZTyDEaYpl0FKSA+FB9aJiyemKhMwkxQg63h4T1KJgUGHpTqPDNRcmmYLugrRjJlBtWvRA==}
    hasBin: true

  json-stringify-safe@5.0.1:
    resolution: {integrity: sha512-ZClg6AaYvamvYEE82d3Iyd3vSSIjQ+odgjaTzRuO3s7toCdFKczob2i0zCh7JE8kWn17yvAWhUVxvqGwUalsRA==}

  json5@2.2.3:
    resolution: {integrity: sha512-XmOWe7eyHYH14cLdVPoyg+GOH3rYX++KpzrylJwSW98t3Nk+U8XOl8FWKOgwtzdb8lXGf6zYwDUzeHMWfxasyg==}
    engines: {node: '>=6'}
    hasBin: true

  jsonfile@6.1.0:
    resolution: {integrity: sha512-5dgndWOriYSm5cnYaJNhalLNDKOqFwyDB/rr1E9ZsGciGvKPs8R2xYGCacuf3z6K1YKDz182fd+fY3cn3pMqXQ==}

  jsonparse@1.3.1:
    resolution: {integrity: sha512-POQXvpdL69+CluYsillJ7SUhKvytYjW9vG/GKpnf+xP8UWgYEM/RaMzHHofbALDiKbbP1W8UEYmgGl39WkPZsg==}
    engines: {'0': node >= 0.2.0}

  jsonpointer@5.0.1:
    resolution: {integrity: sha512-p/nXbhSEcu3pZRdkW1OfJhpsVtW1gd4Wa1fnQc9YLiTfAjn0312eMKimbdIQzuZl9aa9xUGaRlP9T/CJE/ditQ==}
    engines: {node: '>=0.10.0'}

  langchain@0.3.7:
    resolution: {integrity: sha512-6/Gkk9Zez3HkbsETFxZVo1iKLmaK3OzkDseC5MYFKVmYFDXFAOyJR3srJ9P61xF8heVdsPixqYIsejBn7/9dXg==}
    engines: {node: '>=18'}
    peerDependencies:
      '@langchain/anthropic': '*'
      '@langchain/aws': '*'
      '@langchain/cohere': '*'
      '@langchain/core': '>=0.2.21 <0.4.0'
      '@langchain/google-genai': '*'
      '@langchain/google-vertexai': '*'
      '@langchain/groq': '*'
      '@langchain/mistralai': '*'
      '@langchain/ollama': '*'
      axios: '*'
      cheerio: '*'
      handlebars: ^4.7.8
      peggy: ^3.0.2
      typeorm: '*'
    peerDependenciesMeta:
      '@langchain/anthropic':
        optional: true
      '@langchain/aws':
        optional: true
      '@langchain/cohere':
        optional: true
      '@langchain/google-genai':
        optional: true
      '@langchain/google-vertexai':
        optional: true
      '@langchain/groq':
        optional: true
      '@langchain/mistralai':
        optional: true
      '@langchain/ollama':
        optional: true
      axios:
        optional: true
      cheerio:
        optional: true
      handlebars:
        optional: true
      peggy:
        optional: true
      typeorm:
        optional: true

  langsmith@0.2.13:
    resolution: {integrity: sha512-16EOM5nhU6GlMCKGm5sgBIAKOKzS2d30qcDZmF21kSLZJiUhUNTROwvYdqgZLrGfIIzmSMJHCKA7RFd5qf50uw==}
    peerDependencies:
      openai: '*'
    peerDependenciesMeta:
      openai:
        optional: true

  linkify-it@5.0.0:
    resolution: {integrity: sha512-5aHCbzQRADcdP+ATqnDuhhJ/MRIqDkZX5pyjFHRRysS8vZ5AbqGEoFIb6pYHPZ+L/OC2Lc+xT8uHVVR5CAK/wQ==}

  lodash@4.17.21:
    resolution: {integrity: sha512-v2kDEe57lecTulaDIuNTPy3Ry4gLGJ6Z1O3vE1krgXZNrsQ+LFTGHVxVjcXPs17LhbZVGedAJv8XZ1tvj5FvSg==}

  loupe@3.1.2:
    resolution: {integrity: sha512-23I4pFZHmAemUnz8WZXbYRSKYj801VDaNv9ETuMh7IrMc7VuVVSo+Z9iLE3ni30+U48iDWfi30d3twAXBYmnCg==}

  lower-case@2.0.2:
    resolution: {integrity: sha512-7fm3l3NAF9WfN6W3JOmf5drwpVqX78JtoGJ3A6W0a6ZnldM41w2fV5D490psKFTpMds8TJse/eHLFFsNHHjHgg==}

  lunr@2.3.9:
    resolution: {integrity: sha512-zTU3DaZaF3Rt9rhN3uBMGQD3dD2/vFQqnvZCDv4dl5iOzq2IZQqTxu90r4E5J+nP70J3ilqVCrbho2eWaeW8Ow==}

  make-error@1.3.6:
    resolution: {integrity: sha512-s8UhlNe7vPKomQhC1qFelMokr/Sc3AgNbso3n74mVPA5LTZwkB9NlXf4XPamLxJE8h0gh73rM94xvwRT2CVInw==}

  markdown-it@14.1.0:
    resolution: {integrity: sha512-a54IwgWPaeBCAAsv13YgmALOF1elABB08FxO9i+r4VFk5Vl4pKokRPeX8u5TCgSsPi6ec1otfLjdOpVcgbpshg==}
    hasBin: true

  math-intrinsics@1.1.0:
    resolution: {integrity: sha512-/IXtbwEk5HTPyEwyKX6hGkYXxM9nbj64B+ilVJnC/R6B0pH5G4V3b0pVbL7DBj4tkhBAppbQUlf6F6Xl9LHu1g==}
    engines: {node: '>= 0.4'}

  mdast-util-to-hast@13.2.0:
    resolution: {integrity: sha512-QGYKEuUsYT9ykKBCMOEDLsU5JRObWQusAolFMeko/tYPufNkRffBAQjIE+99jbA87xv6FgmjLtwjh9wBWajwAA==}

  mdurl@2.0.0:
    resolution: {integrity: sha512-Lf+9+2r+Tdp5wXDXC4PcIBjTDtq4UKjCPMQhKIuzpJNW0b96kVqSwW0bT7FhRSfmAiFYgP+SCRvdrDozfh0U5w==}

  micromark-util-character@2.1.1:
    resolution: {integrity: sha512-wv8tdUTJ3thSFFFJKtpYKOYiGP2+v96Hvk4Tu8KpCAsTMs6yi+nVmGh1syvSCsaxz45J6Jbw+9DD6g97+NV67Q==}

  micromark-util-encode@2.0.1:
    resolution: {integrity: sha512-c3cVx2y4KqUnwopcO9b/SCdo2O67LwJJ/UyqGfbigahfegL9myoEFoDYZgkT7f36T0bLrM9hZTAaAyH+PCAXjw==}

  micromark-util-sanitize-uri@2.0.1:
    resolution: {integrity: sha512-9N9IomZ/YuGGZZmQec1MbgxtlgougxTodVwDzzEouPKo3qFWvymFHWcnDi2vzV1ff6kas9ucW+o3yzJK9YB1AQ==}

  micromark-util-symbol@2.0.1:
    resolution: {integrity: sha512-vs5t8Apaud9N28kgCrRUdEed4UJ+wWNvicHLPxCa9ENlYuAY31M0ETy5y1vA33YoNPDFTghEbnh6efaE8h4x0Q==}

  micromark-util-types@2.0.1:
    resolution: {integrity: sha512-534m2WhVTddrcKVepwmVEVnUAmtrx9bfIjNoQHRqfnvdaHQiFytEhJoTgpWJvDEXCO5gLTQh3wYC1PgOJA4NSQ==}

  mime-db@1.52.0:
    resolution: {integrity: sha512-sPU4uV7dYlvtWJxwwxHD0PuihVNiE7TyAbQ5SWxDCB9mUYvOgroQOwYQQOKPJ8CIbE+1ETVlOoK1UC2nU3gYvg==}
    engines: {node: '>= 0.6'}

  mime-types@2.1.35:
    resolution: {integrity: sha512-ZDY+bPm5zTTF+YpCrAU9nK0UgICYPT0QtT1NZWFv4s++TNkcgVaT0g6+4R2uI4MjQjzysHB1zxuWL50hzaeXiw==}
    engines: {node: '>= 0.6'}

  minimalistic-assert@1.0.1:
    resolution: {integrity: sha512-UtJcAD4yEaGtjPezWuO9wC4nwUnVH/8/Im3yEHQP4b67cXlD/Qr9hdITCU1xDbSEXg2XKNaP8jsReV7vQd00/A==}

  minimatch@9.0.5:
    resolution: {integrity: sha512-G6T0ZX48xgozx7587koeX9Ys2NYy6Gmv//P89sEte9V9whIapMNF4idKxnW2QtCcLiTWlb/wfCabAtAFWhhBow==}
    engines: {node: '>=16 || 14 >=14.17'}

  minimist@1.2.8:
    resolution: {integrity: sha512-2yyAR8qBkN3YuheJanUpWC5U3bb5osDywNB8RzDVlDwDHbocAJveqqj1u8+SVD7jkWT4yvsHCpWqqWqAxb0zCA==}

  ms@2.1.3:
    resolution: {integrity: sha512-6FlzubTLZG3J2a/NVCAleEhjzq5oxgHyaCU9yYXvcLsvoVaHJq/s5xXI6/XXP6tz7R9xAOtHnSO/tXtF3WRTlA==}

  mustache@4.2.0:
    resolution: {integrity: sha512-71ippSywq5Yb7/tVYyGbkBggbU8H3u5Rz56fH60jGFgr8uHwxs+aSKeqmluIVzM0m0kB7xQjKS6qPfd0b2ZoqQ==}
    hasBin: true

  no-case@3.0.4:
    resolution: {integrity: sha512-fgAN3jGAh+RoxUGZHTSOLJIqUc2wmoBwGR4tbpNAKmmovFoWq0OdRkb0VkldReO2a2iBT/OEulG9XSUc10r3zg==}

  node-domexception@1.0.0:
    resolution: {integrity: sha512-/jKZoMpw0F8GRwl4/eLROPA3cfcXtLApP0QzLmUT/HuPCZWyB7IY9ZrMeKw2O/nFIqPQB3PVM9aYm0F312AXDQ==}
    engines: {node: '>=10.5.0'}

  node-fetch@2.7.0:
    resolution: {integrity: sha512-c4FRfUm/dbcWZ7U+1Wq0AwCyFL+3nt2bEw05wfxSz+DWpWsitgmSgYmy2dQdWyKC1694ELPqMs/YzUSNozLt8A==}
    engines: {node: 4.x || >=6.0.0}
    peerDependencies:
      encoding: ^0.1.0
    peerDependenciesMeta:
      encoding:
        optional: true

  node-gyp-build@4.8.4:
    resolution: {integrity: sha512-LA4ZjwlnUblHVgq0oBF3Jl/6h/Nvs5fzBLwdEF4nuxnFdsfajde4WfxtJr3CaiH+F6ewcIB/q4jQ4UzPyid+CQ==}
    hasBin: true

  object-is@1.1.6:
    resolution: {integrity: sha512-F8cZ+KfGlSGi09lJT7/Nd6KJZ9ygtvYC0/UYYLI9nmQKLMnydpB9yvbv9K1uSkEu7FU9vYPmVwLg328tX+ot3Q==}
    engines: {node: '>= 0.4'}

  object-keys@1.1.1:
    resolution: {integrity: sha512-NuAESUOUMrlIXOfHKzD6bpPu3tYt3xvjNdRIQ+FeT0lNb4K8WR70CaDxhuNguS2XG+GjkyMwOzsN5ZktImfhLA==}
    engines: {node: '>= 0.4'}

  object.assign@4.1.7:
    resolution: {integrity: sha512-nK28WOo+QIjBkDduTINE4JkF/UJJKyf2EJxvJKfblDpyg0Q+pkOHNTL0Qwy6NP6FhE/EnzV73BxxqcJaXY9anw==}
    engines: {node: '>= 0.4'}

  oniguruma-to-es@0.8.0:
    resolution: {integrity: sha512-rY+/a6b+uCgoYIL9itjY0x99UUDHXmGaw7Jjk5ZvM/3cxDJifyxFr/Zm4tTmF6Tre18gAakJo7AzhKUeMNLgHA==}

  openai@4.77.0:
    resolution: {integrity: sha512-WWacavtns/7pCUkOWvQIjyOfcdr9X+9n9Vvb0zFeKVDAqwCMDHB+iSr24SVaBAhplvSG6JrRXFpcNM9gWhOGIw==}
    hasBin: true
    peerDependencies:
      zod: ^3.23.8
    peerDependenciesMeta:
      zod:
        optional: true

  openapi-types@12.1.3:
    resolution: {integrity: sha512-N4YtSYJqghVu4iek2ZUvcN/0aqH1kRDuNqzcycDxhOUpg7GdvLa2F3DgS6yBNhInhv2r/6I0Flkn7CqL8+nIcw==}

  p-finally@1.0.0:
    resolution: {integrity: sha512-LICb2p9CB7FS+0eR1oqWnHhp0FljGLZCWBE9aix0Uye9W8LTQPwMTYVGWQWIw9RdQiDg4+epXQODwIYJtSJaow==}
    engines: {node: '>=4'}

  p-queue@6.6.2:
    resolution: {integrity: sha512-RwFpb72c/BhQLEXIZ5K2e+AhgNVmIejGlTgiB9MzZ0e93GRvqZ7uSi0dvRF7/XIXDeNkra2fNHBxTyPDGySpjQ==}
    engines: {node: '>=8'}

  p-retry@4.6.2:
    resolution: {integrity: sha512-312Id396EbJdvRONlngUx0NydfrIQ5lsYu0znKVUzVvArzEIt08V1qhtyESbGVd1FGX7UKtiFp5uwKZdM8wIuQ==}
    engines: {node: '>=8'}

  p-timeout@3.2.0:
    resolution: {integrity: sha512-rhIwUycgwwKcP9yTOOFK/AKsAopjjCakVqLHePO3CC6Mir1Z99xT+R63jZxAT5lFZLa2inS5h+ZS2GvR99/FBg==}
    engines: {node: '>=8'}

  pako@0.2.9:
    resolution: {integrity: sha512-NUcwaKxUxWrZLpDG+z/xZaCgQITkA/Dv4V/T6bw7VON6l1Xz/VnrBqrYjZQ12TamKHzITTfOEIYUj48y2KXImA==}

  pako@2.1.0:
    resolution: {integrity: sha512-w+eufiZ1WuJYgPXbV/PO3NCMEc3xqylkKHzp8bxp1uW4qaSNQUkwmLLEc3kKsfz8lpV1F8Ht3U1Cm+9Srog2ug==}

  pathval@2.0.0:
    resolution: {integrity: sha512-vE7JKRyES09KiunauX7nd2Q9/L7lhok4smP9RZTDeD4MVs72Dp2qNFVz39Nz5a0FVEW0BJR6C0DYrq6unoziZA==}
    engines: {node: '>= 14.16'}

  possible-typed-array-names@1.0.0:
    resolution: {integrity: sha512-d7Uw+eZoloe0EHDIYoe+bQ5WXnGMOpmiZFTuMWCwpjzzkL2nTjcKiAk4hh8TjnGye2TwWOk3UXucZ+3rbmBa8Q==}
    engines: {node: '>= 0.4'}

  property-information@6.5.0:
    resolution: {integrity: sha512-PgTgs/BlvHxOu8QuEN7wi5A0OmXaBcHpmCSTehcs6Uuu9IkDIEo13Hy7n898RHfrQ49vKCoGeWZSaAK01nwVig==}

  proxy-from-env@1.1.0:
    resolution: {integrity: sha512-D+zkORCbA9f1tdWRK0RaCR3GPv50cMxcrz4X8k5LTSUD1Dkw47mKJEZQNunItRTkWwgtaUSo1RVFRIG9ZXiFYg==}

  punycode.js@2.3.1:
    resolution: {integrity: sha512-uxFIHU0YlHYhDQtV4R9J6a52SLx28BCjT+4ieh7IGbgwVJWO+km431c4yRlREUAsAmt/uMjQUyQHNEPf0M39CA==}
    engines: {node: '>=6'}

  punycode@2.3.1:
    resolution: {integrity: sha512-vYt7UD1U9Wg6138shLtLOvdAu+8DsC/ilFtEVHcH+wydcSpNE20AfSOduf6MkRFahL5FY7X1oU7nKVZFtfq8Fg==}
    engines: {node: '>=6'}

  regenerator-runtime@0.14.1:
    resolution: {integrity: sha512-dYnhHh0nJoMfnkZs6GmmhFknAGRrLznOu5nc9ML+EJxGvrx6H7teuevqVqCuPcPK//3eDrrjQhehXVx9cnkGdw==}

  regex-recursion@5.0.0:
    resolution: {integrity: sha512-UwyOqeobrCCqTXPcsSqH4gDhOjD5cI/b8kjngWgSZbxYh5yVjAwTjO5+hAuPRNiuR70+5RlWSs+U9PVcVcW9Lw==}

  regex-utilities@2.3.0:
    resolution: {integrity: sha512-8VhliFJAWRaUiVvREIiW2NXXTmHs4vMNnSzuJVhscgmGav3g9VDxLrQndI3dZZVVdp0ZO/5v0xmX516/7M9cng==}

  regex@5.0.2:
    resolution: {integrity: sha512-/pczGbKIQgfTMRV0XjABvc5RzLqQmwqxLHdQao2RTXPk+pmTXB2P0IaUHYdYyk412YLwUIkaeMd5T+RzVgTqnQ==}

  retry@0.13.1:
    resolution: {integrity: sha512-XQBQ3I8W1Cge0Seh+6gjj03LbmRFWuoszgK9ooCpwYIrhhoO80pfq4cUkU5DkknwfOfFteRwlZ56PYOGYyFWdg==}
    engines: {node: '>= 4'}

  rpc-websockets@9.0.4:
    resolution: {integrity: sha512-yWZWN0M+bivtoNLnaDbtny4XchdAIF5Q4g/ZsC5UC61Ckbp0QczwO8fg44rV3uYmY4WHd+EZQbn90W1d8ojzqQ==}

  safe-buffer@5.2.1:
    resolution: {integrity: sha512-rp3So07KcdmmKbGvgaNxQSJr7bGVSVk5S9Eq1F+ppbRo70+YeaDxkw5Dd8NPN+GD6bjnYm2VuPuCXmpuYvmCXQ==}

  semver@7.6.3:
    resolution: {integrity: sha512-oVekP1cKtI+CTDvHWYFUcMtsK/00wmAEfyqKfNdARm8u1wNVhSgaX7A8d4UuIlUI5e84iEwOhs7ZPYRmzU9U6A==}
    engines: {node: '>=10'}
    hasBin: true

  set-function-length@1.2.2:
    resolution: {integrity: sha512-pgRc4hJ4/sNjWCSS9AmnS40x3bNMDTknHgL5UaMBTMyJnU90EgWh1Rz+MC9eFu4BuN/UwZjKQuY/1v3rM7HMfg==}
    engines: {node: '>= 0.4'}

  shiki@1.24.3:
    resolution: {integrity: sha512-eMeX/ehE2IDKVs71kB4zVcDHjutNcOtm+yIRuR4sA6ThBbdFI0DffGJiyoKCodj0xRGxIoWC3pk/Anmm5mzHmA==}

  snake-case@3.0.4:
    resolution: {integrity: sha512-LAOh4z89bGQvl9pFfNF8V146i7o7/CqFPbqzYgP+yYzDIDeS9HaNFtXABamRW+AQzEVODcvE79ljJ+8a9YSdMg==}

  space-separated-tokens@2.0.2:
    resolution: {integrity: sha512-PEGlAwrG8yXGXRjW32fGbg66JAlOAwbObuqVoJpv/mRgoWDQfgH1wDPvtzWyUSNAXBGSk8h755YDbbcEy3SH2Q==}

  stringify-entities@4.0.4:
    resolution: {integrity: sha512-IwfBptatlO+QCJUo19AqvrPNqlVMpW9YEL2LIVY+Rpv2qsjCGxaDLNRgeGsQWJhfItebuJhsGSLjaBbNSQ+ieg==}

  strip-bom@3.0.0:
    resolution: {integrity: sha512-vavAMRXOgBVNF6nyEEmL3DBK19iRpDcoIwW+swQ+CbGiu7lju6t+JklA1MHweoWtadgt4ISVUsXLyDq34ddcwA==}
    engines: {node: '>=4'}

  superstruct@0.15.5:
    resolution: {integrity: sha512-4AOeU+P5UuE/4nOUkmcQdW5y7i9ndt1cQd/3iUe+LTz3RxESf/W/5lg4B74HbDMMv8PHnPnGCQFH45kBcrQYoQ==}

  superstruct@2.0.2:
    resolution: {integrity: sha512-uV+TFRZdXsqXTL2pRvujROjdZQ4RAlBUS5BTh9IGm+jTqQntYThciG/qu57Gs69yjnVUSqdxF9YLmSnpupBW9A==}
    engines: {node: '>=14.0.0'}

  text-encoding-utf-8@1.0.2:
    resolution: {integrity: sha512-8bw4MY9WjdsD2aMtO0OzOCY3pXGYNx2d2FfHRVUKkiCPDWjKuOlhLVASS+pD7VkLTVjW268LYJHwsnPFlBpbAg==}

  through@2.3.8:
    resolution: {integrity: sha512-w89qg7PI8wAdvX60bMDP+bFoD5Dvhm9oLheFp5O4a2QF0cSBGsBX4qZmadPMvVqlLJBBci+WqGGOAPvcDeNSVg==}

  tiny-inflate@1.0.3:
    resolution: {integrity: sha512-pkY1fj1cKHb2seWDy0B16HeWyczlJA9/WW3u3c4z/NiWDsO3DOU5D7nhTLE9CF0yXv/QZFY7sEJmj24dK+Rrqw==}

  tiny-invariant@1.3.3:
    resolution: {integrity: sha512-+FbBPE1o9QAYvviau/qC5SE3caw21q3xkvWKBtja5vgqOWIHHJ3ioaq1VPfn/Szqctz2bU/oYeKd9/z5BL+PVg==}

  toformat@2.0.0:
    resolution: {integrity: sha512-03SWBVop6nU8bpyZCx7SodpYznbZF5R4ljwNLBcTQzKOD9xuihRo/psX58llS1BMFhhAI08H3luot5GoXJz2pQ==}

  toml@3.0.0:
    resolution: {integrity: sha512-y/mWCZinnvxjTKYhJ+pYxwD0mRLVvOtdS2Awbgxln6iEnt4rk0yBxeSBHkGJcPucRiG0e55mwWp+g/05rsrd6w==}

  tr46@0.0.3:
    resolution: {integrity: sha512-N3WMsuqV66lT30CrXNbEjx4GEwlow3v6rr4mCcv6prnfwhS01rkgyFdjPNBYd9br7LpXV1+Emh01fHnq2Gdgrw==}

  trim-lines@3.0.1:
    resolution: {integrity: sha512-kRj8B+YHZCc9kQYdWfJB2/oUl9rA99qbowYYBtr4ui4mZyAQ2JpvVBd/6U2YloATfqBhBTSMhTpgBHtU0Mf3Rg==}

  ts-log@2.2.7:
    resolution: {integrity: sha512-320x5Ggei84AxzlXp91QkIGSw5wgaLT6GeAH0KsqDmRZdVWW2OiSeVvElVoatk3f7nicwXlElXsoFkARiGE2yg==}

  ts-node@10.9.2:
    resolution: {integrity: sha512-f0FFpIdcHgn8zcPSbf1dRevwt047YMnaiJM3u2w2RewrB+fob/zePZcrOyQoLMMO7aBIddLcQIEK5dYjkLnGrQ==}
    hasBin: true
    peerDependencies:
      '@swc/core': '>=1.2.50'
      '@swc/wasm': '>=1.2.50'
      '@types/node': '*'
      typescript: '>=2.7'
    peerDependenciesMeta:
      '@swc/core':
        optional: true
      '@swc/wasm':
        optional: true

  tsconfig-paths@4.2.0:
    resolution: {integrity: sha512-NoZ4roiN7LnbKn9QqE1amc9DJfzvZXxF4xDavcOWt1BPkdx+m+0gJuPM+S0vCe7zTJMYUP0R8pO2XMr+Y8oLIg==}
    engines: {node: '>=6'}

  tslib@2.8.1:
    resolution: {integrity: sha512-oJFu94HQb+KVduSUQL7wnpmqnfmLsOA/nAh6b6EH0wCEoK0/mPeXU6c3wKDV83MkOuHPRHtSXKKU99IBazS/2w==}

  tweetnacl@1.0.3:
    resolution: {integrity: sha512-6rt+RN7aOi1nGMyC4Xa5DdYiukl2UWCbcJft7YhxReBGQD7OAM8Pbxw6YMo4r2diNEA8FEmu32YOn9rhaiE5yw==}

  typedoc@0.26.11:
    resolution: {integrity: sha512-sFEgRRtrcDl2FxVP58Ze++ZK2UQAEvtvvH8rRlig1Ja3o7dDaMHmaBfvJmdGnNEFaLTpQsN8dpvZaTqJSu/Ugw==}
    engines: {node: '>= 18'}
    hasBin: true
    peerDependencies:
      typescript: 4.6.x || 4.7.x || 4.8.x || 4.9.x || 5.0.x || 5.1.x || 5.2.x || 5.3.x || 5.4.x || 5.5.x || 5.6.x

  typescript@5.7.2:
    resolution: {integrity: sha512-i5t66RHxDvVN40HfDd1PsEThGNnlMCMT3jMUuoh9/0TaqWevNontacunWyN02LA9/fIbEWlcHZcgTKb9QoaLfg==}
    engines: {node: '>=14.17'}
    hasBin: true

  uc.micro@2.1.0:
    resolution: {integrity: sha512-ARDJmphmdvUk6Glw7y9DQ2bFkKBHwQHLi2lsaH6PPmz/Ka9sFOBsBluozhDltWmnv9u/cF6Rt87znRTPV+yp/A==}

  undici-types@5.26.5:
    resolution: {integrity: sha512-JlCMO+ehdEIKqlFxk6IfVoAUVmgz7cU7zD/h9XZ0qzeosSHmUJVOzSQvvYSYWXkFXC+IfLKSIffhv0sVZup6pA==}

  undici-types@6.20.0:
    resolution: {integrity: sha512-Ny6QZ2Nju20vw1SRHe3d9jVu6gJ+4e3+MMpqu7pqE5HT6WsTSlce++GQmK5UXS8mzV8DSYHrQH+Xrf2jVcuKNg==}

  unicode-trie@2.0.0:
    resolution: {integrity: sha512-x7bc76x0bm4prf1VLg79uhAzKw8DVboClSN5VxJuQ+LKDOVEW9CdH+VY7SP+vX7xCYQqzzgQpFqz15zeLvAtZQ==}

  unist-util-is@6.0.0:
    resolution: {integrity: sha512-2qCTHimwdxLfz+YzdGfkqNlH0tLi9xjTnHddPmJwtIG9MGsdbutfTc4P+haPD7l7Cjxf/WZj+we5qfVPvvxfYw==}

  unist-util-position@5.0.0:
    resolution: {integrity: sha512-fucsC7HjXvkB5R3kTCO7kUjRdrS0BJt3M/FPxmHMBOm8JQi2BsHAHFsy27E0EolP8rp0NzXsJ+jNPyDWvOJZPA==}

  unist-util-stringify-position@4.0.0:
    resolution: {integrity: sha512-0ASV06AAoKCDkS2+xw5RXJywruurpbC4JZSm7nr7MOt1ojAzvyyaO+UxZf18j8FCF6kmzCZKcAgN/yu2gm2XgQ==}

  unist-util-visit-parents@6.0.1:
    resolution: {integrity: sha512-L/PqWzfTP9lzzEa6CKs0k2nARxTdZduw3zyh8d2NVBnsyvHjSX4TWse388YrrQKbvI8w20fGjGlhgT96WwKykw==}

  unist-util-visit@5.0.0:
    resolution: {integrity: sha512-MR04uvD+07cwl/yhVuVWAtw+3GOR/knlL55Nd/wAdblk27GCVt3lqpTivy/tkJcZoNPzTwS1Y+KMojlLDhoTzg==}

  universalify@2.0.1:
    resolution: {integrity: sha512-gptHNQghINnc/vTGIk0SOFGFNXw7JVrlRUtConJRlvaw6DuX0wO5Jeko9sWrMBhh+PsYAZ7oXAiOnf/UKogyiw==}
    engines: {node: '>= 10.0.0'}

  utf-8-validate@5.0.10:
    resolution: {integrity: sha512-Z6czzLq4u8fPOyx7TU6X3dvUZVvoJmxSQ+IcrlmagKhilxlhZgxPK6C5Jqbkw1IDUmFTM+cz9QDnnLTwDz/2gQ==}
    engines: {node: '>=6.14.2'}

  util@0.12.5:
    resolution: {integrity: sha512-kZf/K6hEIrWHI6XqOFUiiMa+79wE/D8Q+NCNAWclkyg3b4d2k7s0QGepNjiABc+aR3N1PAyHL7p6UcLY6LmrnA==}

  uuid@10.0.0:
    resolution: {integrity: sha512-8XkAphELsDnEGrDxUOHB3RGvXz6TeuYSGEZBOjtTtPm2lwhGBjLgOzLHB63IUWfBpNucQjND6d3AOudO+H3RWQ==}
    hasBin: true

  uuid@8.3.2:
    resolution: {integrity: sha512-+NYs2QeMWy+GWFOEm9xnn6HCDp0l7QBD7ml8zLUmJ+93Q5NF0NocErnwkTkXVFNiX3/fpC6afS8Dhb/gz7R7eg==}
    hasBin: true

  uuid@9.0.1:
    resolution: {integrity: sha512-b+1eJOlsR9K8HJpow9Ok3fiWOWSIcIzXodvv0rQjVoOVNpWMpxf1wZNpt4y9h10odCNrqnYp1OBzRktckBe3sA==}
    hasBin: true

  v8-compile-cache-lib@3.0.1:
    resolution: {integrity: sha512-wa7YjyUGfNZngI/vtK0UHAN+lgDCxBPCylVXGp0zu59Fz5aiGtNXaq3DhIov063MorB+VfufLh3JlF2KdTK3xg==}

  vfile-message@4.0.2:
    resolution: {integrity: sha512-jRDZ1IMLttGj41KcZvlrYAaI3CfqpLpfpf+Mfig13viT6NKvRzWZ+lXz0Y5D60w6uJIBAOGq9mSHf0gktF0duw==}

  vfile@6.0.3:
    resolution: {integrity: sha512-KzIbH/9tXat2u30jf+smMwFCsno4wHVdNmzFyL+T/L3UGqqk6JKfVqOFOZEpZSHADH1k40ab6NUIXZq422ov3Q==}

  web-streams-polyfill@3.3.3:
    resolution: {integrity: sha512-d2JWLCivmZYTSIoge9MsgFCZrt571BikcWGYkjC1khllbTeDlGqZ2D8vD8E/lJa8WGWbb7Plm8/XJYV7IJHZZw==}
    engines: {node: '>= 8'}

  web-streams-polyfill@4.0.0-beta.3:
    resolution: {integrity: sha512-QW95TCTaHmsYfHDybGMwO5IJIM93I/6vTRk+daHTWFPhwh+C8Cg7j7XyKrwrj8Ib6vYXe0ocYNrmzY4xAAN6ug==}
    engines: {node: '>= 14'}

  webidl-conversions@3.0.1:
    resolution: {integrity: sha512-2JAn3z8AR6rjK8Sm8orRC0h/bcl/DqL7tRPdGZ4I1CjdF+EaMLmYxBHyXuKL849eucPFhvBoxMsflfOb8kxaeQ==}

  whatwg-url@5.0.0:
    resolution: {integrity: sha512-saE57nupxk6v3HY35+jzBwYa0rKSy0XR8JSxZPwgLr7ys0IBzhGviA1/TUGJLmSVqs8pb9AnvICXEuOHLprYTw==}

  which-typed-array@1.1.18:
    resolution: {integrity: sha512-qEcY+KJYlWyLH9vNbsr6/5j59AXk5ni5aakf8ldzBvGde6Iz4sxZGkJyWSAueTG7QhOvNRYb1lDdFmL5Td0QKA==}
    engines: {node: '>= 0.4'}

  ws@7.5.10:
    resolution: {integrity: sha512-+dbF1tHwZpXcbOJdVOkzLDxZP1ailvSxM6ZweXTegylPny803bFhA+vqBYw4s31NSAk4S2Qz+AKXK9a4wkdjcQ==}
    engines: {node: '>=8.3.0'}
    peerDependencies:
      bufferutil: ^4.0.1
      utf-8-validate: ^5.0.2
    peerDependenciesMeta:
      bufferutil:
        optional: true
      utf-8-validate:
        optional: true

  ws@8.18.0:
    resolution: {integrity: sha512-8VbfWfHLbbwu3+N6OKsOMpBdT4kXPDDB9cJk2bJ6mh9ucxdlnNvH1e+roYkKmN9Nxw2yjz7VzeO9oOz2zJ04Pw==}
    engines: {node: '>=10.0.0'}
    peerDependencies:
      bufferutil: ^4.0.1
      utf-8-validate: '>=5.0.2'
    peerDependenciesMeta:
      bufferutil:
        optional: true
      utf-8-validate:
        optional: true

  yaml@2.6.1:
    resolution: {integrity: sha512-7r0XPzioN/Q9kXBro/XPnA6kznR73DHq+GXh5ON7ZozRO6aMjbmiBuKste2wslTFkC5d1dw0GooOCepZXJ2SAg==}
    engines: {node: '>= 14'}
    hasBin: true

  yn@3.1.1:
    resolution: {integrity: sha512-Ux4ygGWsu2c7isFWe8Yu1YluJmqVhxqK2cLXNQA5AcC3QfbGNpM7fu0Y8b/z16pXLnFxZYvWhd3fhBY9DLmC6Q==}
    engines: {node: '>=6'}

  zod-to-json-schema@3.24.1:
    resolution: {integrity: sha512-3h08nf3Vw3Wl3PK+q3ow/lIil81IT2Oa7YpQyUUDsEWbXveMesdfK1xBd2RhCkynwZndAxixji/7SYJJowr62w==}
    peerDependencies:
      zod: ^3.24.1

  zod@3.24.1:
    resolution: {integrity: sha512-muH7gBL9sI1nciMZV67X5fTKKBLtwpZ5VBp1vsOQzj1MhrBZ4wlVCm3gedKZWLp0Oyel8sIGfeiz54Su+OVT+A==}

  zwitch@2.0.4:
    resolution: {integrity: sha512-bXE4cR/kVZhKZX/RjPEflHaKVhUVl85noU3v6b8apfQEc1x4A+zBxjZ4lN8LqGd6WZ3dl98pY4o717VFmoPp+A==}

snapshots:

  '@babel/runtime@7.26.0':
    dependencies:
      regenerator-runtime: 0.14.1

  '@bonfida/sns-records@0.0.1(@solana/web3.js@1.98.0(bufferutil@4.0.8)(utf-8-validate@5.0.10))':
    dependencies:
      '@solana/web3.js': 1.98.0(bufferutil@4.0.8)(utf-8-validate@5.0.10)
      borsh: 1.0.0
      bs58: 5.0.0
      buffer: 6.0.3

  '@bonfida/spl-name-service@3.0.7(@solana/web3.js@1.98.0(bufferutil@4.0.8)(utf-8-validate@5.0.10))(bufferutil@4.0.8)(fastestsmallesttextencoderdecoder@1.0.22)(typescript@5.7.2)(utf-8-validate@5.0.10)':
    dependencies:
      '@bonfida/sns-records': 0.0.1(@solana/web3.js@1.98.0(bufferutil@4.0.8)(utf-8-validate@5.0.10))
      '@noble/curves': 1.7.0
      '@scure/base': 1.2.1
      '@solana/spl-token': 0.4.6(@solana/web3.js@1.98.0(bufferutil@4.0.8)(utf-8-validate@5.0.10))(bufferutil@4.0.8)(fastestsmallesttextencoderdecoder@1.0.22)(typescript@5.7.2)(utf-8-validate@5.0.10)
      '@solana/web3.js': 1.98.0(bufferutil@4.0.8)(utf-8-validate@5.0.10)
      borsh: 2.0.0
      buffer: 6.0.3
      graphemesplit: 2.4.4
      ipaddr.js: 2.2.0
      punycode: 2.3.1
    transitivePeerDependencies:
      - bufferutil
      - encoding
      - fastestsmallesttextencoderdecoder
      - typescript
      - utf-8-validate

  '@cfworker/json-schema@4.0.3': {}

  '@coral-xyz/anchor@0.29.0(bufferutil@4.0.8)(utf-8-validate@5.0.10)':
    dependencies:
      '@coral-xyz/borsh': 0.29.0(@solana/web3.js@1.98.0(bufferutil@4.0.8)(utf-8-validate@5.0.10))
      '@noble/hashes': 1.6.1
      '@solana/web3.js': 1.98.0(bufferutil@4.0.8)(utf-8-validate@5.0.10)
      bn.js: 5.2.1
      bs58: 4.0.1
      buffer-layout: 1.2.2
      camelcase: 6.3.0
      cross-fetch: 3.1.8
      crypto-hash: 1.3.0
      eventemitter3: 4.0.7
      pako: 2.1.0
      snake-case: 3.0.4
      superstruct: 0.15.5
      toml: 3.0.0
    transitivePeerDependencies:
      - bufferutil
      - encoding
      - utf-8-validate

  '@coral-xyz/borsh@0.29.0(@solana/web3.js@1.98.0(bufferutil@4.0.8)(utf-8-validate@5.0.10))':
    dependencies:
      '@solana/web3.js': 1.98.0(bufferutil@4.0.8)(utf-8-validate@5.0.10)
      bn.js: 5.2.1
      buffer-layout: 1.2.2

  '@cspotcode/source-map-support@0.8.1':
    dependencies:
      '@jridgewell/trace-mapping': 0.3.9

  '@ethersproject/bytes@5.7.0':
    dependencies:
      '@ethersproject/logger': 5.7.0

  '@ethersproject/logger@5.7.0': {}

  '@ethersproject/sha2@5.7.0':
    dependencies:
      '@ethersproject/bytes': 5.7.0
      '@ethersproject/logger': 5.7.0
      hash.js: 1.1.7

  '@jridgewell/resolve-uri@3.1.2': {}

  '@jridgewell/sourcemap-codec@1.5.0': {}

  '@jridgewell/trace-mapping@0.3.9':
    dependencies:
      '@jridgewell/resolve-uri': 3.1.2
      '@jridgewell/sourcemap-codec': 1.5.0

  '@langchain/core@0.3.26(openai@4.77.0(zod@3.24.1))':
    dependencies:
      '@cfworker/json-schema': 4.0.3
      ansi-styles: 5.2.0
      camelcase: 6.3.0
      decamelize: 1.2.0
      js-tiktoken: 1.0.16
      langsmith: 0.2.13(openai@4.77.0(zod@3.24.1))
      mustache: 4.2.0
      p-queue: 6.6.2
      p-retry: 4.6.2
      uuid: 10.0.0
      zod: 3.24.1
      zod-to-json-schema: 3.24.1(zod@3.24.1)
    transitivePeerDependencies:
      - openai

  '@langchain/groq@0.1.2(@langchain/core@0.3.26(openai@4.77.0(zod@3.24.1)))':
    dependencies:
      '@langchain/core': 0.3.26(openai@4.77.0(zod@3.24.1))
      '@langchain/openai': 0.3.16(@langchain/core@0.3.26(openai@4.77.0(zod@3.24.1)))
      groq-sdk: 0.5.0
      zod: 3.24.1
      zod-to-json-schema: 3.24.1(zod@3.24.1)
    transitivePeerDependencies:
      - encoding

  '@langchain/langgraph-checkpoint@0.0.13(@langchain/core@0.3.26(openai@4.77.0(zod@3.24.1)))':
    dependencies:
      '@langchain/core': 0.3.26(openai@4.77.0(zod@3.24.1))
      uuid: 10.0.0

  '@langchain/langgraph-sdk@0.0.32':
    dependencies:
      '@types/json-schema': 7.0.15
      p-queue: 6.6.2
      p-retry: 4.6.2
      uuid: 9.0.1

  '@langchain/langgraph@0.2.34(@langchain/core@0.3.26(openai@4.77.0(zod@3.24.1)))':
    dependencies:
      '@langchain/core': 0.3.26(openai@4.77.0(zod@3.24.1))
      '@langchain/langgraph-checkpoint': 0.0.13(@langchain/core@0.3.26(openai@4.77.0(zod@3.24.1)))
      '@langchain/langgraph-sdk': 0.0.32
      uuid: 10.0.0
      zod: 3.24.1

  '@langchain/openai@0.3.16(@langchain/core@0.3.26(openai@4.77.0(zod@3.24.1)))':
    dependencies:
      '@langchain/core': 0.3.26(openai@4.77.0(zod@3.24.1))
      js-tiktoken: 1.0.16
      openai: 4.77.0(zod@3.24.1)
      zod: 3.24.1
      zod-to-json-schema: 3.24.1(zod@3.24.1)
    transitivePeerDependencies:
      - encoding

  '@langchain/textsplitters@0.1.0(@langchain/core@0.3.26(openai@4.77.0(zod@3.24.1)))':
    dependencies:
      '@langchain/core': 0.3.26(openai@4.77.0(zod@3.24.1))
      js-tiktoken: 1.0.16

  '@lightprotocol/compressed-token@0.17.1(@lightprotocol/stateless.js@0.17.1(bufferutil@4.0.8)(utf-8-validate@5.0.10))(bufferutil@4.0.8)(fastestsmallesttextencoderdecoder@1.0.22)(typescript@5.7.2)(utf-8-validate@5.0.10)':
    dependencies:
      '@coral-xyz/anchor': 0.29.0(bufferutil@4.0.8)(utf-8-validate@5.0.10)
      '@lightprotocol/stateless.js': 0.17.1(bufferutil@4.0.8)(utf-8-validate@5.0.10)
      '@solana/spl-token': 0.4.8(@solana/web3.js@1.95.3(bufferutil@4.0.8)(utf-8-validate@5.0.10))(bufferutil@4.0.8)(fastestsmallesttextencoderdecoder@1.0.22)(typescript@5.7.2)(utf-8-validate@5.0.10)
      '@solana/web3.js': 1.95.3(bufferutil@4.0.8)(utf-8-validate@5.0.10)
      buffer: 6.0.3
      tweetnacl: 1.0.3
    transitivePeerDependencies:
      - bufferutil
      - encoding
      - fastestsmallesttextencoderdecoder
      - typescript
      - utf-8-validate

  '@lightprotocol/stateless.js@0.17.1(bufferutil@4.0.8)(utf-8-validate@5.0.10)':
    dependencies:
      '@coral-xyz/anchor': 0.29.0(bufferutil@4.0.8)(utf-8-validate@5.0.10)
      '@noble/hashes': 1.5.0
      '@solana/web3.js': 1.95.3(bufferutil@4.0.8)(utf-8-validate@5.0.10)
      buffer: 6.0.3
      superstruct: 2.0.2
      tweetnacl: 1.0.3
    transitivePeerDependencies:
      - bufferutil
      - encoding
      - utf-8-validate

  '@metaplex-foundation/beet-solana@0.4.1(bufferutil@4.0.8)(utf-8-validate@5.0.10)':
    dependencies:
      '@metaplex-foundation/beet': 0.7.2
      '@solana/web3.js': 1.98.0(bufferutil@4.0.8)(utf-8-validate@5.0.10)
      bs58: 5.0.0
      debug: 4.4.0
    transitivePeerDependencies:
      - bufferutil
      - encoding
      - supports-color
      - utf-8-validate

  '@metaplex-foundation/beet@0.7.2':
    dependencies:
      ansicolors: 0.3.2
      assert: 2.1.0
      bn.js: 5.2.1
      debug: 4.4.0
    transitivePeerDependencies:
      - supports-color

  '@metaplex-foundation/mpl-core@1.1.1(@metaplex-foundation/umi@0.9.2)(@noble/hashes@1.6.1)':
    dependencies:
      '@metaplex-foundation/umi': 0.9.2
      '@msgpack/msgpack': 3.0.0-beta2
      '@noble/hashes': 1.6.1

  '@metaplex-foundation/mpl-token-metadata@3.3.0(@metaplex-foundation/umi@0.9.2)':
    dependencies:
      '@metaplex-foundation/mpl-toolbox': 0.9.4(@metaplex-foundation/umi@0.9.2)
      '@metaplex-foundation/umi': 0.9.2

  '@metaplex-foundation/mpl-toolbox@0.9.4(@metaplex-foundation/umi@0.9.2)':
    dependencies:
      '@metaplex-foundation/umi': 0.9.2

  '@metaplex-foundation/umi-bundle-defaults@0.9.2(@metaplex-foundation/umi@0.9.2)(@solana/web3.js@1.98.0(bufferutil@4.0.8)(utf-8-validate@5.0.10))':
    dependencies:
      '@metaplex-foundation/umi': 0.9.2
      '@metaplex-foundation/umi-downloader-http': 0.9.2(@metaplex-foundation/umi@0.9.2)
      '@metaplex-foundation/umi-eddsa-web3js': 0.9.2(@metaplex-foundation/umi@0.9.2)(@solana/web3.js@1.98.0(bufferutil@4.0.8)(utf-8-validate@5.0.10))
      '@metaplex-foundation/umi-http-fetch': 0.9.2(@metaplex-foundation/umi@0.9.2)
      '@metaplex-foundation/umi-program-repository': 0.9.2(@metaplex-foundation/umi@0.9.2)
      '@metaplex-foundation/umi-rpc-chunk-get-accounts': 0.9.2(@metaplex-foundation/umi@0.9.2)
      '@metaplex-foundation/umi-rpc-web3js': 0.9.2(@metaplex-foundation/umi@0.9.2)(@solana/web3.js@1.98.0(bufferutil@4.0.8)(utf-8-validate@5.0.10))
      '@metaplex-foundation/umi-serializer-data-view': 0.9.2(@metaplex-foundation/umi@0.9.2)
      '@metaplex-foundation/umi-transaction-factory-web3js': 0.9.2(@metaplex-foundation/umi@0.9.2)(@solana/web3.js@1.98.0(bufferutil@4.0.8)(utf-8-validate@5.0.10))
      '@solana/web3.js': 1.98.0(bufferutil@4.0.8)(utf-8-validate@5.0.10)
    transitivePeerDependencies:
      - encoding

  '@metaplex-foundation/umi-downloader-http@0.9.2(@metaplex-foundation/umi@0.9.2)':
    dependencies:
      '@metaplex-foundation/umi': 0.9.2

  '@metaplex-foundation/umi-eddsa-web3js@0.9.2(@metaplex-foundation/umi@0.9.2)(@solana/web3.js@1.98.0(bufferutil@4.0.8)(utf-8-validate@5.0.10))':
    dependencies:
      '@metaplex-foundation/umi': 0.9.2
      '@metaplex-foundation/umi-web3js-adapters': 0.9.2(@metaplex-foundation/umi@0.9.2)(@solana/web3.js@1.98.0(bufferutil@4.0.8)(utf-8-validate@5.0.10))
      '@noble/curves': 1.7.0
      '@solana/web3.js': 1.98.0(bufferutil@4.0.8)(utf-8-validate@5.0.10)

  '@metaplex-foundation/umi-http-fetch@0.9.2(@metaplex-foundation/umi@0.9.2)':
    dependencies:
      '@metaplex-foundation/umi': 0.9.2
      node-fetch: 2.7.0
    transitivePeerDependencies:
      - encoding

  '@metaplex-foundation/umi-options@0.8.9': {}

  '@metaplex-foundation/umi-program-repository@0.9.2(@metaplex-foundation/umi@0.9.2)':
    dependencies:
      '@metaplex-foundation/umi': 0.9.2

  '@metaplex-foundation/umi-public-keys@0.8.9':
    dependencies:
      '@metaplex-foundation/umi-serializers-encodings': 0.8.9

  '@metaplex-foundation/umi-rpc-chunk-get-accounts@0.9.2(@metaplex-foundation/umi@0.9.2)':
    dependencies:
      '@metaplex-foundation/umi': 0.9.2

  '@metaplex-foundation/umi-rpc-web3js@0.9.2(@metaplex-foundation/umi@0.9.2)(@solana/web3.js@1.98.0(bufferutil@4.0.8)(utf-8-validate@5.0.10))':
    dependencies:
      '@metaplex-foundation/umi': 0.9.2
      '@metaplex-foundation/umi-web3js-adapters': 0.9.2(@metaplex-foundation/umi@0.9.2)(@solana/web3.js@1.98.0(bufferutil@4.0.8)(utf-8-validate@5.0.10))
      '@solana/web3.js': 1.98.0(bufferutil@4.0.8)(utf-8-validate@5.0.10)

  '@metaplex-foundation/umi-serializer-data-view@0.9.2(@metaplex-foundation/umi@0.9.2)':
    dependencies:
      '@metaplex-foundation/umi': 0.9.2

  '@metaplex-foundation/umi-serializers-core@0.8.9': {}

  '@metaplex-foundation/umi-serializers-encodings@0.8.9':
    dependencies:
      '@metaplex-foundation/umi-serializers-core': 0.8.9

  '@metaplex-foundation/umi-serializers-numbers@0.8.9':
    dependencies:
      '@metaplex-foundation/umi-serializers-core': 0.8.9

  '@metaplex-foundation/umi-serializers@0.9.0':
    dependencies:
      '@metaplex-foundation/umi-options': 0.8.9
      '@metaplex-foundation/umi-public-keys': 0.8.9
      '@metaplex-foundation/umi-serializers-core': 0.8.9
      '@metaplex-foundation/umi-serializers-encodings': 0.8.9
      '@metaplex-foundation/umi-serializers-numbers': 0.8.9

  '@metaplex-foundation/umi-transaction-factory-web3js@0.9.2(@metaplex-foundation/umi@0.9.2)(@solana/web3.js@1.98.0(bufferutil@4.0.8)(utf-8-validate@5.0.10))':
    dependencies:
      '@metaplex-foundation/umi': 0.9.2
      '@metaplex-foundation/umi-web3js-adapters': 0.9.2(@metaplex-foundation/umi@0.9.2)(@solana/web3.js@1.98.0(bufferutil@4.0.8)(utf-8-validate@5.0.10))
      '@solana/web3.js': 1.98.0(bufferutil@4.0.8)(utf-8-validate@5.0.10)

  '@metaplex-foundation/umi-web3js-adapters@0.9.2(@metaplex-foundation/umi@0.9.2)(@solana/web3.js@1.98.0(bufferutil@4.0.8)(utf-8-validate@5.0.10))':
    dependencies:
      '@metaplex-foundation/umi': 0.9.2
      '@solana/web3.js': 1.98.0(bufferutil@4.0.8)(utf-8-validate@5.0.10)
      buffer: 6.0.3

  '@metaplex-foundation/umi@0.9.2':
    dependencies:
      '@metaplex-foundation/umi-options': 0.8.9
      '@metaplex-foundation/umi-public-keys': 0.8.9
      '@metaplex-foundation/umi-serializers': 0.9.0

  '@msgpack/msgpack@3.0.0-beta2': {}

  '@noble/curves@1.7.0':
    dependencies:
      '@noble/hashes': 1.6.0

  '@noble/hashes@1.5.0': {}

  '@noble/hashes@1.6.0': {}

  '@noble/hashes@1.6.1': {}

  '@onsol/tldparser@0.6.7(@solana/web3.js@1.98.0(bufferutil@4.0.8)(utf-8-validate@5.0.10))(bn.js@5.2.1)(borsh@2.0.0)(buffer@6.0.3)(bufferutil@4.0.8)(utf-8-validate@5.0.10)':
    dependencies:
      '@ethersproject/sha2': 5.7.0
      '@metaplex-foundation/beet-solana': 0.4.1(bufferutil@4.0.8)(utf-8-validate@5.0.10)
      '@solana/web3.js': 1.98.0(bufferutil@4.0.8)(utf-8-validate@5.0.10)
      bn.js: 5.2.1
      borsh: 2.0.0
      buffer: 6.0.3
    transitivePeerDependencies:
      - bufferutil
      - encoding
      - supports-color
      - utf-8-validate

  '@orca-so/common-sdk@0.6.4(@solana/spl-token@0.4.9(@solana/web3.js@1.98.0(bufferutil@4.0.8)(utf-8-validate@5.0.10))(bufferutil@4.0.8)(fastestsmallesttextencoderdecoder@1.0.22)(typescript@5.7.2)(utf-8-validate@5.0.10))(@solana/web3.js@1.98.0(bufferutil@4.0.8)(utf-8-validate@5.0.10))(decimal.js@10.4.3)':
    dependencies:
      '@solana/spl-token': 0.4.9(@solana/web3.js@1.98.0(bufferutil@4.0.8)(utf-8-validate@5.0.10))(bufferutil@4.0.8)(fastestsmallesttextencoderdecoder@1.0.22)(typescript@5.7.2)(utf-8-validate@5.0.10)
      '@solana/web3.js': 1.98.0(bufferutil@4.0.8)(utf-8-validate@5.0.10)
      decimal.js: 10.4.3
      tiny-invariant: 1.3.3

  '@orca-so/whirlpools-sdk@0.13.12(@coral-xyz/anchor@0.29.0(bufferutil@4.0.8)(utf-8-validate@5.0.10))(@orca-so/common-sdk@0.6.4(@solana/spl-token@0.4.9(@solana/web3.js@1.98.0(bufferutil@4.0.8)(utf-8-validate@5.0.10))(bufferutil@4.0.8)(fastestsmallesttextencoderdecoder@1.0.22)(typescript@5.7.2)(utf-8-validate@5.0.10))(@solana/web3.js@1.98.0(bufferutil@4.0.8)(utf-8-validate@5.0.10))(decimal.js@10.4.3))(@solana/spl-token@0.4.9(@solana/web3.js@1.98.0(bufferutil@4.0.8)(utf-8-validate@5.0.10))(bufferutil@4.0.8)(fastestsmallesttextencoderdecoder@1.0.22)(typescript@5.7.2)(utf-8-validate@5.0.10))(@solana/web3.js@1.98.0(bufferutil@4.0.8)(utf-8-validate@5.0.10))(decimal.js@10.4.3)':
    dependencies:
      '@coral-xyz/anchor': 0.29.0(bufferutil@4.0.8)(utf-8-validate@5.0.10)
      '@orca-so/common-sdk': 0.6.4(@solana/spl-token@0.4.9(@solana/web3.js@1.98.0(bufferutil@4.0.8)(utf-8-validate@5.0.10))(bufferutil@4.0.8)(fastestsmallesttextencoderdecoder@1.0.22)(typescript@5.7.2)(utf-8-validate@5.0.10))(@solana/web3.js@1.98.0(bufferutil@4.0.8)(utf-8-validate@5.0.10))(decimal.js@10.4.3)
      '@solana/spl-token': 0.4.9(@solana/web3.js@1.98.0(bufferutil@4.0.8)(utf-8-validate@5.0.10))(bufferutil@4.0.8)(fastestsmallesttextencoderdecoder@1.0.22)(typescript@5.7.2)(utf-8-validate@5.0.10)
      '@solana/web3.js': 1.98.0(bufferutil@4.0.8)(utf-8-validate@5.0.10)
      decimal.js: 10.4.3
      tiny-invariant: 1.3.3

  '@pythnetwork/price-service-client@1.9.0(bufferutil@4.0.8)(utf-8-validate@5.0.10)':
    dependencies:
      '@pythnetwork/price-service-sdk': 1.8.0
      '@types/ws': 8.5.13
      axios: 1.7.9
      axios-retry: 3.9.1
      isomorphic-ws: 4.0.1(ws@8.18.0(bufferutil@4.0.8)(utf-8-validate@5.0.10))
      ts-log: 2.2.7
      ws: 8.18.0(bufferutil@4.0.8)(utf-8-validate@5.0.10)
    transitivePeerDependencies:
      - bufferutil
      - debug
      - utf-8-validate

  '@pythnetwork/price-service-sdk@1.8.0':
    dependencies:
      bn.js: 5.2.1

  '@raydium-io/raydium-sdk-v2@0.1.95-alpha(bufferutil@4.0.8)(fastestsmallesttextencoderdecoder@1.0.22)(typescript@5.7.2)(utf-8-validate@5.0.10)':
    dependencies:
      '@solana/buffer-layout': 4.0.1
      '@solana/spl-token': 0.4.9(@solana/web3.js@1.98.0(bufferutil@4.0.8)(utf-8-validate@5.0.10))(bufferutil@4.0.8)(fastestsmallesttextencoderdecoder@1.0.22)(typescript@5.7.2)(utf-8-validate@5.0.10)
      '@solana/web3.js': 1.98.0(bufferutil@4.0.8)(utf-8-validate@5.0.10)
      axios: 1.7.9
      big.js: 6.2.2
      bn.js: 5.2.1
      dayjs: 1.11.13
      decimal.js-light: 2.5.1
      jsonfile: 6.1.0
      lodash: 4.17.21
      toformat: 2.0.0
      tsconfig-paths: 4.2.0
    transitivePeerDependencies:
      - bufferutil
      - debug
      - encoding
      - fastestsmallesttextencoderdecoder
      - typescript
      - utf-8-validate

  '@scure/base@1.2.1': {}

  '@shikijs/core@1.24.3':
    dependencies:
      '@shikijs/engine-javascript': 1.24.3
      '@shikijs/engine-oniguruma': 1.24.3
      '@shikijs/types': 1.24.3
      '@shikijs/vscode-textmate': 9.3.1
      '@types/hast': 3.0.4
      hast-util-to-html: 9.0.4

  '@shikijs/engine-javascript@1.24.3':
    dependencies:
      '@shikijs/types': 1.24.3
      '@shikijs/vscode-textmate': 9.3.1
      oniguruma-to-es: 0.8.0

  '@shikijs/engine-oniguruma@1.24.3':
    dependencies:
      '@shikijs/types': 1.24.3
      '@shikijs/vscode-textmate': 9.3.1

  '@shikijs/types@1.24.3':
    dependencies:
      '@shikijs/vscode-textmate': 9.3.1
      '@types/hast': 3.0.4

  '@shikijs/vscode-textmate@9.3.1': {}

  '@solana/buffer-layout-utils@0.2.0(bufferutil@4.0.8)(utf-8-validate@5.0.10)':
    dependencies:
      '@solana/buffer-layout': 4.0.1
      '@solana/web3.js': 1.98.0(bufferutil@4.0.8)(utf-8-validate@5.0.10)
      bigint-buffer: 1.1.5
      bignumber.js: 9.1.2
    transitivePeerDependencies:
      - bufferutil
      - encoding
      - utf-8-validate

  '@solana/buffer-layout@4.0.1':
    dependencies:
      buffer: 6.0.3

  '@solana/codecs-core@2.0.0-preview.2':
    dependencies:
      '@solana/errors': 2.0.0-preview.2

  '@solana/codecs-core@2.0.0-preview.4(typescript@5.7.2)':
    dependencies:
      '@solana/errors': 2.0.0-preview.4(typescript@5.7.2)
      typescript: 5.7.2

  '@solana/codecs-core@2.0.0-rc.1(typescript@5.7.2)':
    dependencies:
      '@solana/errors': 2.0.0-rc.1(typescript@5.7.2)
      typescript: 5.7.2

  '@solana/codecs-data-structures@2.0.0-preview.2':
    dependencies:
      '@solana/codecs-core': 2.0.0-preview.2
      '@solana/codecs-numbers': 2.0.0-preview.2
      '@solana/errors': 2.0.0-preview.2

  '@solana/codecs-data-structures@2.0.0-preview.4(typescript@5.7.2)':
    dependencies:
      '@solana/codecs-core': 2.0.0-preview.4(typescript@5.7.2)
      '@solana/codecs-numbers': 2.0.0-preview.4(typescript@5.7.2)
      '@solana/errors': 2.0.0-preview.4(typescript@5.7.2)
      typescript: 5.7.2

  '@solana/codecs-data-structures@2.0.0-rc.1(typescript@5.7.2)':
    dependencies:
      '@solana/codecs-core': 2.0.0-rc.1(typescript@5.7.2)
      '@solana/codecs-numbers': 2.0.0-rc.1(typescript@5.7.2)
      '@solana/errors': 2.0.0-rc.1(typescript@5.7.2)
      typescript: 5.7.2

  '@solana/codecs-numbers@2.0.0-preview.2':
    dependencies:
      '@solana/codecs-core': 2.0.0-preview.2
      '@solana/errors': 2.0.0-preview.2

  '@solana/codecs-numbers@2.0.0-preview.4(typescript@5.7.2)':
    dependencies:
      '@solana/codecs-core': 2.0.0-preview.4(typescript@5.7.2)
      '@solana/errors': 2.0.0-preview.4(typescript@5.7.2)
      typescript: 5.7.2

  '@solana/codecs-numbers@2.0.0-rc.1(typescript@5.7.2)':
    dependencies:
      '@solana/codecs-core': 2.0.0-rc.1(typescript@5.7.2)
      '@solana/errors': 2.0.0-rc.1(typescript@5.7.2)
      typescript: 5.7.2

  '@solana/codecs-strings@2.0.0-preview.2(fastestsmallesttextencoderdecoder@1.0.22)':
    dependencies:
      '@solana/codecs-core': 2.0.0-preview.2
      '@solana/codecs-numbers': 2.0.0-preview.2
      '@solana/errors': 2.0.0-preview.2
      fastestsmallesttextencoderdecoder: 1.0.22

  '@solana/codecs-strings@2.0.0-preview.4(fastestsmallesttextencoderdecoder@1.0.22)(typescript@5.7.2)':
    dependencies:
      '@solana/codecs-core': 2.0.0-preview.4(typescript@5.7.2)
      '@solana/codecs-numbers': 2.0.0-preview.4(typescript@5.7.2)
      '@solana/errors': 2.0.0-preview.4(typescript@5.7.2)
      fastestsmallesttextencoderdecoder: 1.0.22
      typescript: 5.7.2

  '@solana/codecs-strings@2.0.0-rc.1(fastestsmallesttextencoderdecoder@1.0.22)(typescript@5.7.2)':
    dependencies:
      '@solana/codecs-core': 2.0.0-rc.1(typescript@5.7.2)
      '@solana/codecs-numbers': 2.0.0-rc.1(typescript@5.7.2)
      '@solana/errors': 2.0.0-rc.1(typescript@5.7.2)
      fastestsmallesttextencoderdecoder: 1.0.22
      typescript: 5.7.2

  '@solana/codecs@2.0.0-preview.2(fastestsmallesttextencoderdecoder@1.0.22)':
    dependencies:
      '@solana/codecs-core': 2.0.0-preview.2
      '@solana/codecs-data-structures': 2.0.0-preview.2
      '@solana/codecs-numbers': 2.0.0-preview.2
      '@solana/codecs-strings': 2.0.0-preview.2(fastestsmallesttextencoderdecoder@1.0.22)
      '@solana/options': 2.0.0-preview.2
    transitivePeerDependencies:
      - fastestsmallesttextencoderdecoder

  '@solana/codecs@2.0.0-preview.4(fastestsmallesttextencoderdecoder@1.0.22)(typescript@5.7.2)':
    dependencies:
      '@solana/codecs-core': 2.0.0-preview.4(typescript@5.7.2)
      '@solana/codecs-data-structures': 2.0.0-preview.4(typescript@5.7.2)
      '@solana/codecs-numbers': 2.0.0-preview.4(typescript@5.7.2)
      '@solana/codecs-strings': 2.0.0-preview.4(fastestsmallesttextencoderdecoder@1.0.22)(typescript@5.7.2)
      '@solana/options': 2.0.0-preview.4(fastestsmallesttextencoderdecoder@1.0.22)(typescript@5.7.2)
      typescript: 5.7.2
    transitivePeerDependencies:
      - fastestsmallesttextencoderdecoder

  '@solana/codecs@2.0.0-rc.1(fastestsmallesttextencoderdecoder@1.0.22)(typescript@5.7.2)':
    dependencies:
      '@solana/codecs-core': 2.0.0-rc.1(typescript@5.7.2)
      '@solana/codecs-data-structures': 2.0.0-rc.1(typescript@5.7.2)
      '@solana/codecs-numbers': 2.0.0-rc.1(typescript@5.7.2)
      '@solana/codecs-strings': 2.0.0-rc.1(fastestsmallesttextencoderdecoder@1.0.22)(typescript@5.7.2)
      '@solana/options': 2.0.0-rc.1(fastestsmallesttextencoderdecoder@1.0.22)(typescript@5.7.2)
      typescript: 5.7.2
    transitivePeerDependencies:
      - fastestsmallesttextencoderdecoder

  '@solana/errors@2.0.0-preview.2':
    dependencies:
      chalk: 5.4.0
      commander: 12.1.0

  '@solana/errors@2.0.0-preview.4(typescript@5.7.2)':
    dependencies:
      chalk: 5.4.0
      commander: 12.1.0
      typescript: 5.7.2

  '@solana/errors@2.0.0-rc.1(typescript@5.7.2)':
    dependencies:
      chalk: 5.4.0
      commander: 12.1.0
      typescript: 5.7.2

  '@solana/options@2.0.0-preview.2':
    dependencies:
      '@solana/codecs-core': 2.0.0-preview.2
      '@solana/codecs-numbers': 2.0.0-preview.2

  '@solana/options@2.0.0-preview.4(fastestsmallesttextencoderdecoder@1.0.22)(typescript@5.7.2)':
    dependencies:
      '@solana/codecs-core': 2.0.0-preview.4(typescript@5.7.2)
      '@solana/codecs-data-structures': 2.0.0-preview.4(typescript@5.7.2)
      '@solana/codecs-numbers': 2.0.0-preview.4(typescript@5.7.2)
      '@solana/codecs-strings': 2.0.0-preview.4(fastestsmallesttextencoderdecoder@1.0.22)(typescript@5.7.2)
      '@solana/errors': 2.0.0-preview.4(typescript@5.7.2)
      typescript: 5.7.2
    transitivePeerDependencies:
      - fastestsmallesttextencoderdecoder

  '@solana/options@2.0.0-rc.1(fastestsmallesttextencoderdecoder@1.0.22)(typescript@5.7.2)':
    dependencies:
      '@solana/codecs-core': 2.0.0-rc.1(typescript@5.7.2)
      '@solana/codecs-data-structures': 2.0.0-rc.1(typescript@5.7.2)
      '@solana/codecs-numbers': 2.0.0-rc.1(typescript@5.7.2)
      '@solana/codecs-strings': 2.0.0-rc.1(fastestsmallesttextencoderdecoder@1.0.22)(typescript@5.7.2)
      '@solana/errors': 2.0.0-rc.1(typescript@5.7.2)
      typescript: 5.7.2
    transitivePeerDependencies:
      - fastestsmallesttextencoderdecoder

  '@solana/spl-token-group@0.0.4(@solana/web3.js@1.98.0(bufferutil@4.0.8)(utf-8-validate@5.0.10))(fastestsmallesttextencoderdecoder@1.0.22)':
    dependencies:
      '@solana/codecs': 2.0.0-preview.2(fastestsmallesttextencoderdecoder@1.0.22)
      '@solana/spl-type-length-value': 0.1.0
      '@solana/web3.js': 1.98.0(bufferutil@4.0.8)(utf-8-validate@5.0.10)
    transitivePeerDependencies:
      - fastestsmallesttextencoderdecoder

  '@solana/spl-token-group@0.0.5(@solana/web3.js@1.95.3(bufferutil@4.0.8)(utf-8-validate@5.0.10))(fastestsmallesttextencoderdecoder@1.0.22)(typescript@5.7.2)':
    dependencies:
      '@solana/codecs': 2.0.0-preview.4(fastestsmallesttextencoderdecoder@1.0.22)(typescript@5.7.2)
      '@solana/spl-type-length-value': 0.1.0
      '@solana/web3.js': 1.95.3(bufferutil@4.0.8)(utf-8-validate@5.0.10)
    transitivePeerDependencies:
      - fastestsmallesttextencoderdecoder
      - typescript

  '@solana/spl-token-group@0.0.7(@solana/web3.js@1.98.0(bufferutil@4.0.8)(utf-8-validate@5.0.10))(fastestsmallesttextencoderdecoder@1.0.22)(typescript@5.7.2)':
    dependencies:
      '@solana/codecs': 2.0.0-rc.1(fastestsmallesttextencoderdecoder@1.0.22)(typescript@5.7.2)
      '@solana/web3.js': 1.98.0(bufferutil@4.0.8)(utf-8-validate@5.0.10)
    transitivePeerDependencies:
      - fastestsmallesttextencoderdecoder
      - typescript

  '@solana/spl-token-metadata@0.1.6(@solana/web3.js@1.95.3(bufferutil@4.0.8)(utf-8-validate@5.0.10))(fastestsmallesttextencoderdecoder@1.0.22)(typescript@5.7.2)':
    dependencies:
      '@solana/codecs': 2.0.0-rc.1(fastestsmallesttextencoderdecoder@1.0.22)(typescript@5.7.2)
      '@solana/web3.js': 1.95.3(bufferutil@4.0.8)(utf-8-validate@5.0.10)
    transitivePeerDependencies:
      - fastestsmallesttextencoderdecoder
      - typescript

  '@solana/spl-token-metadata@0.1.6(@solana/web3.js@1.98.0(bufferutil@4.0.8)(utf-8-validate@5.0.10))(fastestsmallesttextencoderdecoder@1.0.22)(typescript@5.7.2)':
    dependencies:
      '@solana/codecs': 2.0.0-rc.1(fastestsmallesttextencoderdecoder@1.0.22)(typescript@5.7.2)
      '@solana/web3.js': 1.98.0(bufferutil@4.0.8)(utf-8-validate@5.0.10)
    transitivePeerDependencies:
      - fastestsmallesttextencoderdecoder
      - typescript

  '@solana/spl-token@0.4.6(@solana/web3.js@1.98.0(bufferutil@4.0.8)(utf-8-validate@5.0.10))(bufferutil@4.0.8)(fastestsmallesttextencoderdecoder@1.0.22)(typescript@5.7.2)(utf-8-validate@5.0.10)':
    dependencies:
      '@solana/buffer-layout': 4.0.1
      '@solana/buffer-layout-utils': 0.2.0(bufferutil@4.0.8)(utf-8-validate@5.0.10)
      '@solana/spl-token-group': 0.0.4(@solana/web3.js@1.98.0(bufferutil@4.0.8)(utf-8-validate@5.0.10))(fastestsmallesttextencoderdecoder@1.0.22)
      '@solana/spl-token-metadata': 0.1.6(@solana/web3.js@1.98.0(bufferutil@4.0.8)(utf-8-validate@5.0.10))(fastestsmallesttextencoderdecoder@1.0.22)(typescript@5.7.2)
      '@solana/web3.js': 1.98.0(bufferutil@4.0.8)(utf-8-validate@5.0.10)
      buffer: 6.0.3
    transitivePeerDependencies:
      - bufferutil
      - encoding
      - fastestsmallesttextencoderdecoder
      - typescript
      - utf-8-validate

  '@solana/spl-token@0.4.8(@solana/web3.js@1.95.3(bufferutil@4.0.8)(utf-8-validate@5.0.10))(bufferutil@4.0.8)(fastestsmallesttextencoderdecoder@1.0.22)(typescript@5.7.2)(utf-8-validate@5.0.10)':
    dependencies:
      '@solana/buffer-layout': 4.0.1
      '@solana/buffer-layout-utils': 0.2.0(bufferutil@4.0.8)(utf-8-validate@5.0.10)
      '@solana/spl-token-group': 0.0.5(@solana/web3.js@1.95.3(bufferutil@4.0.8)(utf-8-validate@5.0.10))(fastestsmallesttextencoderdecoder@1.0.22)(typescript@5.7.2)
      '@solana/spl-token-metadata': 0.1.6(@solana/web3.js@1.95.3(bufferutil@4.0.8)(utf-8-validate@5.0.10))(fastestsmallesttextencoderdecoder@1.0.22)(typescript@5.7.2)
      '@solana/web3.js': 1.95.3(bufferutil@4.0.8)(utf-8-validate@5.0.10)
      buffer: 6.0.3
    transitivePeerDependencies:
      - bufferutil
      - encoding
      - fastestsmallesttextencoderdecoder
      - typescript
      - utf-8-validate

  '@solana/spl-token@0.4.9(@solana/web3.js@1.98.0(bufferutil@4.0.8)(utf-8-validate@5.0.10))(bufferutil@4.0.8)(fastestsmallesttextencoderdecoder@1.0.22)(typescript@5.7.2)(utf-8-validate@5.0.10)':
    dependencies:
      '@solana/buffer-layout': 4.0.1
      '@solana/buffer-layout-utils': 0.2.0(bufferutil@4.0.8)(utf-8-validate@5.0.10)
      '@solana/spl-token-group': 0.0.7(@solana/web3.js@1.98.0(bufferutil@4.0.8)(utf-8-validate@5.0.10))(fastestsmallesttextencoderdecoder@1.0.22)(typescript@5.7.2)
      '@solana/spl-token-metadata': 0.1.6(@solana/web3.js@1.98.0(bufferutil@4.0.8)(utf-8-validate@5.0.10))(fastestsmallesttextencoderdecoder@1.0.22)(typescript@5.7.2)
      '@solana/web3.js': 1.98.0(bufferutil@4.0.8)(utf-8-validate@5.0.10)
      buffer: 6.0.3
    transitivePeerDependencies:
      - bufferutil
      - encoding
      - fastestsmallesttextencoderdecoder
      - typescript
      - utf-8-validate

  '@solana/spl-type-length-value@0.1.0':
    dependencies:
      buffer: 6.0.3

  '@solana/web3.js@1.95.3(bufferutil@4.0.8)(utf-8-validate@5.0.10)':
    dependencies:
      '@babel/runtime': 7.26.0
      '@noble/curves': 1.7.0
      '@noble/hashes': 1.6.1
      '@solana/buffer-layout': 4.0.1
      agentkeepalive: 4.5.0
      bigint-buffer: 1.1.5
      bn.js: 5.2.1
      borsh: 0.7.0
      bs58: 4.0.1
      buffer: 6.0.3
      fast-stable-stringify: 1.0.0
      jayson: 4.1.3(bufferutil@4.0.8)(utf-8-validate@5.0.10)
      node-fetch: 2.7.0
      rpc-websockets: 9.0.4
      superstruct: 2.0.2
    transitivePeerDependencies:
      - bufferutil
      - encoding
      - utf-8-validate

  '@solana/web3.js@1.98.0(bufferutil@4.0.8)(utf-8-validate@5.0.10)':
    dependencies:
      '@babel/runtime': 7.26.0
      '@noble/curves': 1.7.0
      '@noble/hashes': 1.6.1
      '@solana/buffer-layout': 4.0.1
      agentkeepalive: 4.5.0
      bigint-buffer: 1.1.5
      bn.js: 5.2.1
      borsh: 0.7.0
      bs58: 4.0.1
      buffer: 6.0.3
      fast-stable-stringify: 1.0.0
      jayson: 4.1.3(bufferutil@4.0.8)(utf-8-validate@5.0.10)
      node-fetch: 2.7.0
      rpc-websockets: 9.0.4
      superstruct: 2.0.2
    transitivePeerDependencies:
      - bufferutil
      - encoding
      - utf-8-validate

  '@swc/helpers@0.5.15':
    dependencies:
      tslib: 2.8.1

  '@tsconfig/node10@1.0.11': {}

  '@tsconfig/node12@1.0.11': {}

  '@tsconfig/node14@1.0.3': {}

  '@tsconfig/node16@1.0.4': {}

  '@types/bn.js@5.1.6':
    dependencies:
      '@types/node': 22.10.2

  '@types/chai@5.0.1':
    dependencies:
      '@types/deep-eql': 4.0.2

  '@types/connect@3.4.38':
    dependencies:
      '@types/node': 22.10.2

  '@types/deep-eql@4.0.2': {}

  '@types/hast@3.0.4':
    dependencies:
      '@types/unist': 3.0.3

  '@types/json-schema@7.0.15': {}

  '@types/mdast@4.0.4':
    dependencies:
      '@types/unist': 3.0.3

  '@types/node-fetch@2.6.12':
    dependencies:
      '@types/node': 22.10.2
      form-data: 4.0.1

  '@types/node@12.20.55': {}

  '@types/node@18.19.68':
    dependencies:
      undici-types: 5.26.5

  '@types/node@22.10.2':
    dependencies:
      undici-types: 6.20.0

  '@types/retry@0.12.0': {}

  '@types/unist@3.0.3': {}

  '@types/uuid@10.0.0': {}

  '@types/uuid@8.3.4': {}

  '@types/ws@7.4.7':
    dependencies:
      '@types/node': 22.10.2

  '@types/ws@8.5.13':
    dependencies:
      '@types/node': 22.10.2

  '@ungap/structured-clone@1.2.1': {}

  JSONStream@1.3.5:
    dependencies:
      jsonparse: 1.3.1
      through: 2.3.8

  abort-controller@3.0.0:
    dependencies:
      event-target-shim: 5.0.1

  acorn-walk@8.3.4:
    dependencies:
      acorn: 8.14.0

  acorn@8.14.0: {}

  agentkeepalive@4.5.0:
    dependencies:
      humanize-ms: 1.2.1

  ansi-styles@5.2.0: {}

  ansicolors@0.3.2: {}

  arg@4.1.3: {}

  argparse@2.0.1: {}

  assert@2.1.0:
    dependencies:
      call-bind: 1.0.8
      is-nan: 1.3.2
      object-is: 1.1.6
      object.assign: 4.1.7
      util: 0.12.5

  assertion-error@2.0.1: {}

  asynckit@0.4.0: {}

  available-typed-arrays@1.0.7:
    dependencies:
      possible-typed-array-names: 1.0.0

<<<<<<< HEAD
=======
  axios-retry@3.9.1:
    dependencies:
      '@babel/runtime': 7.26.0
      is-retry-allowed: 2.2.0

>>>>>>> cfda7151
  axios@1.7.9:
    dependencies:
      follow-redirects: 1.15.9
      form-data: 4.0.1
      proxy-from-env: 1.1.0
    transitivePeerDependencies:
      - debug

  balanced-match@1.0.2: {}

  base-x@3.0.10:
    dependencies:
      safe-buffer: 5.2.1

  base-x@4.0.0: {}

  base-x@5.0.0: {}

  base64-js@1.5.1: {}

  big.js@6.2.2: {}

  bigint-buffer@1.1.5:
    dependencies:
      bindings: 1.5.0

  bignumber.js@9.1.2: {}

  bindings@1.5.0:
    dependencies:
      file-uri-to-path: 1.0.0

  bn.js@5.2.1: {}

  borsh@0.7.0:
    dependencies:
      bn.js: 5.2.1
      bs58: 4.0.1
      text-encoding-utf-8: 1.0.2

  borsh@1.0.0: {}

  borsh@2.0.0: {}

  brace-expansion@2.0.1:
    dependencies:
      balanced-match: 1.0.2

  bs58@4.0.1:
    dependencies:
      base-x: 3.0.10

  bs58@5.0.0:
    dependencies:
      base-x: 4.0.0

  bs58@6.0.0:
    dependencies:
      base-x: 5.0.0

  buffer-layout@1.2.2: {}

  buffer@6.0.3:
    dependencies:
      base64-js: 1.5.1
      ieee754: 1.2.1

  bufferutil@4.0.8:
    dependencies:
      node-gyp-build: 4.8.4
    optional: true

  call-bind-apply-helpers@1.0.1:
    dependencies:
      es-errors: 1.3.0
      function-bind: 1.1.2

  call-bind@1.0.8:
    dependencies:
      call-bind-apply-helpers: 1.0.1
      es-define-property: 1.0.1
      get-intrinsic: 1.2.6
      set-function-length: 1.2.2

  call-bound@1.0.3:
    dependencies:
      call-bind-apply-helpers: 1.0.1
      get-intrinsic: 1.2.6

  camelcase@6.3.0: {}

  ccount@2.0.1: {}

  chai@5.1.2:
    dependencies:
      assertion-error: 2.0.1
      check-error: 2.1.1
      deep-eql: 5.0.2
      loupe: 3.1.2
      pathval: 2.0.0

  chalk@5.4.0: {}

  character-entities-html4@2.1.0: {}

  character-entities-legacy@3.0.0: {}

  check-error@2.1.1: {}

  combined-stream@1.0.8:
    dependencies:
      delayed-stream: 1.0.0

  comma-separated-tokens@2.0.3: {}

  commander@10.0.1: {}

  commander@12.1.0: {}

  commander@2.20.3: {}

  create-require@1.1.1: {}

  cross-fetch@3.1.8:
    dependencies:
      node-fetch: 2.7.0
    transitivePeerDependencies:
      - encoding

  crypto-hash@1.3.0: {}

  dayjs@1.11.13: {}

  debug@4.4.0:
    dependencies:
      ms: 2.1.3

  decamelize@1.2.0: {}

  decimal.js-light@2.5.1: {}

  decimal.js@10.4.3: {}

  deep-eql@5.0.2: {}

  define-data-property@1.1.4:
    dependencies:
      es-define-property: 1.0.1
      es-errors: 1.3.0
      gopd: 1.2.0

  define-properties@1.2.1:
    dependencies:
      define-data-property: 1.1.4
      has-property-descriptors: 1.0.2
      object-keys: 1.1.1

  delay@5.0.0: {}

  delayed-stream@1.0.0: {}

  dequal@2.0.3: {}

  devlop@1.1.0:
    dependencies:
      dequal: 2.0.3

  diff@4.0.2: {}

  dot-case@3.0.4:
    dependencies:
      no-case: 3.0.4
      tslib: 2.8.1

  dotenv@16.4.7: {}

  dunder-proto@1.0.1:
    dependencies:
      call-bind-apply-helpers: 1.0.1
      es-errors: 1.3.0
      gopd: 1.2.0

  emoji-regex-xs@1.0.0: {}

  entities@4.5.0: {}

  es-define-property@1.0.1: {}

  es-errors@1.3.0: {}

  es-object-atoms@1.0.0:
    dependencies:
      es-errors: 1.3.0

  es6-promise@4.2.8: {}

  es6-promisify@5.0.0:
    dependencies:
      es6-promise: 4.2.8

  event-target-shim@5.0.1: {}

  eventemitter3@4.0.7: {}

  eventemitter3@5.0.1: {}

  eyes@0.1.8: {}

  fast-stable-stringify@1.0.0: {}

  fastestsmallesttextencoderdecoder@1.0.22: {}

  file-uri-to-path@1.0.0: {}

  follow-redirects@1.15.9: {}

  for-each@0.3.3:
    dependencies:
      is-callable: 1.2.7

  form-data-encoder@1.7.2: {}

  form-data@4.0.1:
    dependencies:
      asynckit: 0.4.0
      combined-stream: 1.0.8
      mime-types: 2.1.35

  formdata-node@4.4.1:
    dependencies:
      node-domexception: 1.0.0
      web-streams-polyfill: 4.0.0-beta.3

  function-bind@1.1.2: {}

  get-intrinsic@1.2.6:
    dependencies:
      call-bind-apply-helpers: 1.0.1
      dunder-proto: 1.0.1
      es-define-property: 1.0.1
      es-errors: 1.3.0
      es-object-atoms: 1.0.0
      function-bind: 1.1.2
      gopd: 1.2.0
      has-symbols: 1.1.0
      hasown: 2.0.2
      math-intrinsics: 1.1.0

  gopd@1.2.0: {}

  graceful-fs@4.2.11:
    optional: true

  graphemesplit@2.4.4:
    dependencies:
      js-base64: 3.7.7
      unicode-trie: 2.0.0

  groq-sdk@0.5.0:
    dependencies:
      '@types/node': 18.19.68
      '@types/node-fetch': 2.6.12
      abort-controller: 3.0.0
      agentkeepalive: 4.5.0
      form-data-encoder: 1.7.2
      formdata-node: 4.4.1
      node-fetch: 2.7.0
      web-streams-polyfill: 3.3.3
    transitivePeerDependencies:
      - encoding

  has-property-descriptors@1.0.2:
    dependencies:
      es-define-property: 1.0.1

  has-symbols@1.1.0: {}

  has-tostringtag@1.0.2:
    dependencies:
      has-symbols: 1.1.0

  hash.js@1.1.7:
    dependencies:
      inherits: 2.0.4
      minimalistic-assert: 1.0.1

  hasown@2.0.2:
    dependencies:
      function-bind: 1.1.2

  hast-util-to-html@9.0.4:
    dependencies:
      '@types/hast': 3.0.4
      '@types/unist': 3.0.3
      ccount: 2.0.1
      comma-separated-tokens: 2.0.3
      hast-util-whitespace: 3.0.0
      html-void-elements: 3.0.0
      mdast-util-to-hast: 13.2.0
      property-information: 6.5.0
      space-separated-tokens: 2.0.2
      stringify-entities: 4.0.4
      zwitch: 2.0.4

  hast-util-whitespace@3.0.0:
    dependencies:
      '@types/hast': 3.0.4

  html-void-elements@3.0.0: {}

  humanize-ms@1.2.1:
    dependencies:
      ms: 2.1.3

  ieee754@1.2.1: {}

  inherits@2.0.4: {}

  ipaddr.js@2.2.0: {}

<<<<<<< HEAD
  is-arguments@1.2.0:
    dependencies:
      call-bound: 1.0.3
      has-tostringtag: 1.0.2

  is-callable@1.2.7: {}

  is-generator-function@1.0.10:
    dependencies:
      has-tostringtag: 1.0.2

  is-nan@1.3.2:
    dependencies:
      call-bind: 1.0.8
      define-properties: 1.2.1

  is-typed-array@1.1.15:
    dependencies:
      which-typed-array: 1.1.18
=======
  is-retry-allowed@2.2.0: {}
>>>>>>> cfda7151

  isomorphic-ws@4.0.1(ws@7.5.10(bufferutil@4.0.8)(utf-8-validate@5.0.10)):
    dependencies:
      ws: 7.5.10(bufferutil@4.0.8)(utf-8-validate@5.0.10)

  isomorphic-ws@4.0.1(ws@8.18.0(bufferutil@4.0.8)(utf-8-validate@5.0.10)):
    dependencies:
      ws: 8.18.0(bufferutil@4.0.8)(utf-8-validate@5.0.10)

  jayson@4.1.3(bufferutil@4.0.8)(utf-8-validate@5.0.10):
    dependencies:
      '@types/connect': 3.4.38
      '@types/node': 12.20.55
      '@types/ws': 7.4.7
      JSONStream: 1.3.5
      commander: 2.20.3
      delay: 5.0.0
      es6-promisify: 5.0.0
      eyes: 0.1.8
      isomorphic-ws: 4.0.1(ws@7.5.10(bufferutil@4.0.8)(utf-8-validate@5.0.10))
      json-stringify-safe: 5.0.1
      uuid: 8.3.2
      ws: 7.5.10(bufferutil@4.0.8)(utf-8-validate@5.0.10)
    transitivePeerDependencies:
      - bufferutil
      - utf-8-validate

  js-base64@3.7.7: {}

  js-tiktoken@1.0.16:
    dependencies:
      base64-js: 1.5.1

  js-yaml@4.1.0:
    dependencies:
      argparse: 2.0.1

  json-stringify-safe@5.0.1: {}

  json5@2.2.3: {}

  jsonfile@6.1.0:
    dependencies:
      universalify: 2.0.1
    optionalDependencies:
      graceful-fs: 4.2.11

  jsonparse@1.3.1: {}

  jsonpointer@5.0.1: {}

  langchain@0.3.7(@langchain/core@0.3.26(openai@4.77.0(zod@3.24.1)))(@langchain/groq@0.1.2(@langchain/core@0.3.26(openai@4.77.0(zod@3.24.1))))(axios@1.7.9)(openai@4.77.0(zod@3.24.1)):
    dependencies:
      '@langchain/core': 0.3.26(openai@4.77.0(zod@3.24.1))
      '@langchain/openai': 0.3.16(@langchain/core@0.3.26(openai@4.77.0(zod@3.24.1)))
      '@langchain/textsplitters': 0.1.0(@langchain/core@0.3.26(openai@4.77.0(zod@3.24.1)))
      js-tiktoken: 1.0.16
      js-yaml: 4.1.0
      jsonpointer: 5.0.1
      langsmith: 0.2.13(openai@4.77.0(zod@3.24.1))
      openapi-types: 12.1.3
      p-retry: 4.6.2
      uuid: 10.0.0
      yaml: 2.6.1
      zod: 3.24.1
      zod-to-json-schema: 3.24.1(zod@3.24.1)
    optionalDependencies:
      '@langchain/groq': 0.1.2(@langchain/core@0.3.26(openai@4.77.0(zod@3.24.1)))
      axios: 1.7.9
    transitivePeerDependencies:
      - encoding
      - openai

  langsmith@0.2.13(openai@4.77.0(zod@3.24.1)):
    dependencies:
      '@types/uuid': 10.0.0
      commander: 10.0.1
      p-queue: 6.6.2
      p-retry: 4.6.2
      semver: 7.6.3
      uuid: 10.0.0
    optionalDependencies:
      openai: 4.77.0(zod@3.24.1)

  linkify-it@5.0.0:
    dependencies:
      uc.micro: 2.1.0

  lodash@4.17.21: {}

  loupe@3.1.2: {}

  lower-case@2.0.2:
    dependencies:
      tslib: 2.8.1

  lunr@2.3.9: {}

  make-error@1.3.6: {}

  markdown-it@14.1.0:
    dependencies:
      argparse: 2.0.1
      entities: 4.5.0
      linkify-it: 5.0.0
      mdurl: 2.0.0
      punycode.js: 2.3.1
      uc.micro: 2.1.0

  math-intrinsics@1.1.0: {}

  mdast-util-to-hast@13.2.0:
    dependencies:
      '@types/hast': 3.0.4
      '@types/mdast': 4.0.4
      '@ungap/structured-clone': 1.2.1
      devlop: 1.1.0
      micromark-util-sanitize-uri: 2.0.1
      trim-lines: 3.0.1
      unist-util-position: 5.0.0
      unist-util-visit: 5.0.0
      vfile: 6.0.3

  mdurl@2.0.0: {}

  micromark-util-character@2.1.1:
    dependencies:
      micromark-util-symbol: 2.0.1
      micromark-util-types: 2.0.1

  micromark-util-encode@2.0.1: {}

  micromark-util-sanitize-uri@2.0.1:
    dependencies:
      micromark-util-character: 2.1.1
      micromark-util-encode: 2.0.1
      micromark-util-symbol: 2.0.1

  micromark-util-symbol@2.0.1: {}

  micromark-util-types@2.0.1: {}

  mime-db@1.52.0: {}

  mime-types@2.1.35:
    dependencies:
      mime-db: 1.52.0

  minimalistic-assert@1.0.1: {}

  minimatch@9.0.5:
    dependencies:
      brace-expansion: 2.0.1

  minimist@1.2.8: {}

  ms@2.1.3: {}

  mustache@4.2.0: {}

  no-case@3.0.4:
    dependencies:
      lower-case: 2.0.2
      tslib: 2.8.1

  node-domexception@1.0.0: {}

  node-fetch@2.7.0:
    dependencies:
      whatwg-url: 5.0.0

  node-gyp-build@4.8.4:
    optional: true

  object-is@1.1.6:
    dependencies:
      call-bind: 1.0.8
      define-properties: 1.2.1

  object-keys@1.1.1: {}

  object.assign@4.1.7:
    dependencies:
      call-bind: 1.0.8
      call-bound: 1.0.3
      define-properties: 1.2.1
      es-object-atoms: 1.0.0
      has-symbols: 1.1.0
      object-keys: 1.1.1

  oniguruma-to-es@0.8.0:
    dependencies:
      emoji-regex-xs: 1.0.0
      regex: 5.0.2
      regex-recursion: 5.0.0

  openai@4.77.0(zod@3.24.1):
    dependencies:
      '@types/node': 18.19.68
      '@types/node-fetch': 2.6.12
      abort-controller: 3.0.0
      agentkeepalive: 4.5.0
      form-data-encoder: 1.7.2
      formdata-node: 4.4.1
      node-fetch: 2.7.0
    optionalDependencies:
      zod: 3.24.1
    transitivePeerDependencies:
      - encoding

  openapi-types@12.1.3: {}

  p-finally@1.0.0: {}

  p-queue@6.6.2:
    dependencies:
      eventemitter3: 4.0.7
      p-timeout: 3.2.0

  p-retry@4.6.2:
    dependencies:
      '@types/retry': 0.12.0
      retry: 0.13.1

  p-timeout@3.2.0:
    dependencies:
      p-finally: 1.0.0

  pako@0.2.9: {}

  pako@2.1.0: {}

  pathval@2.0.0: {}

  possible-typed-array-names@1.0.0: {}

  property-information@6.5.0: {}

  proxy-from-env@1.1.0: {}

  punycode.js@2.3.1: {}

  punycode@2.3.1: {}

  regenerator-runtime@0.14.1: {}

  regex-recursion@5.0.0:
    dependencies:
      regex-utilities: 2.3.0

  regex-utilities@2.3.0: {}

  regex@5.0.2:
    dependencies:
      regex-utilities: 2.3.0

  retry@0.13.1: {}

  rpc-websockets@9.0.4:
    dependencies:
      '@swc/helpers': 0.5.15
      '@types/uuid': 8.3.4
      '@types/ws': 8.5.13
      buffer: 6.0.3
      eventemitter3: 5.0.1
      uuid: 8.3.2
      ws: 8.18.0(bufferutil@4.0.8)(utf-8-validate@5.0.10)
    optionalDependencies:
      bufferutil: 4.0.8
      utf-8-validate: 5.0.10

  safe-buffer@5.2.1: {}

  semver@7.6.3: {}

  set-function-length@1.2.2:
    dependencies:
      define-data-property: 1.1.4
      es-errors: 1.3.0
      function-bind: 1.1.2
      get-intrinsic: 1.2.6
      gopd: 1.2.0
      has-property-descriptors: 1.0.2

  shiki@1.24.3:
    dependencies:
      '@shikijs/core': 1.24.3
      '@shikijs/engine-javascript': 1.24.3
      '@shikijs/engine-oniguruma': 1.24.3
      '@shikijs/types': 1.24.3
      '@shikijs/vscode-textmate': 9.3.1
      '@types/hast': 3.0.4

  snake-case@3.0.4:
    dependencies:
      dot-case: 3.0.4
      tslib: 2.8.1

  space-separated-tokens@2.0.2: {}

  stringify-entities@4.0.4:
    dependencies:
      character-entities-html4: 2.1.0
      character-entities-legacy: 3.0.0

  strip-bom@3.0.0: {}

  superstruct@0.15.5: {}

  superstruct@2.0.2: {}

  text-encoding-utf-8@1.0.2: {}

  through@2.3.8: {}

  tiny-inflate@1.0.3: {}

  tiny-invariant@1.3.3: {}

  toformat@2.0.0: {}

  toml@3.0.0: {}

  tr46@0.0.3: {}

  trim-lines@3.0.1: {}

  ts-log@2.2.7: {}

  ts-node@10.9.2(@types/node@22.10.2)(typescript@5.7.2):
    dependencies:
      '@cspotcode/source-map-support': 0.8.1
      '@tsconfig/node10': 1.0.11
      '@tsconfig/node12': 1.0.11
      '@tsconfig/node14': 1.0.3
      '@tsconfig/node16': 1.0.4
      '@types/node': 22.10.2
      acorn: 8.14.0
      acorn-walk: 8.3.4
      arg: 4.1.3
      create-require: 1.1.1
      diff: 4.0.2
      make-error: 1.3.6
      typescript: 5.7.2
      v8-compile-cache-lib: 3.0.1
      yn: 3.1.1

  tsconfig-paths@4.2.0:
    dependencies:
      json5: 2.2.3
      minimist: 1.2.8
      strip-bom: 3.0.0

  tslib@2.8.1: {}

  tweetnacl@1.0.3: {}

  typedoc@0.26.11(typescript@5.7.2):
    dependencies:
      lunr: 2.3.9
      markdown-it: 14.1.0
      minimatch: 9.0.5
      shiki: 1.24.3
      typescript: 5.7.2
      yaml: 2.6.1

  typescript@5.7.2: {}

  uc.micro@2.1.0: {}

  undici-types@5.26.5: {}

  undici-types@6.20.0: {}

  unicode-trie@2.0.0:
    dependencies:
      pako: 0.2.9
      tiny-inflate: 1.0.3

  unist-util-is@6.0.0:
    dependencies:
      '@types/unist': 3.0.3

  unist-util-position@5.0.0:
    dependencies:
      '@types/unist': 3.0.3

  unist-util-stringify-position@4.0.0:
    dependencies:
      '@types/unist': 3.0.3

  unist-util-visit-parents@6.0.1:
    dependencies:
      '@types/unist': 3.0.3
      unist-util-is: 6.0.0

  unist-util-visit@5.0.0:
    dependencies:
      '@types/unist': 3.0.3
      unist-util-is: 6.0.0
      unist-util-visit-parents: 6.0.1

  universalify@2.0.1: {}

  utf-8-validate@5.0.10:
    dependencies:
      node-gyp-build: 4.8.4
    optional: true

  util@0.12.5:
    dependencies:
      inherits: 2.0.4
      is-arguments: 1.2.0
      is-generator-function: 1.0.10
      is-typed-array: 1.1.15
      which-typed-array: 1.1.18

  uuid@10.0.0: {}

  uuid@8.3.2: {}

  uuid@9.0.1: {}

  v8-compile-cache-lib@3.0.1: {}

  vfile-message@4.0.2:
    dependencies:
      '@types/unist': 3.0.3
      unist-util-stringify-position: 4.0.0

  vfile@6.0.3:
    dependencies:
      '@types/unist': 3.0.3
      vfile-message: 4.0.2

  web-streams-polyfill@3.3.3: {}

  web-streams-polyfill@4.0.0-beta.3: {}

  webidl-conversions@3.0.1: {}

  whatwg-url@5.0.0:
    dependencies:
      tr46: 0.0.3
      webidl-conversions: 3.0.1

  which-typed-array@1.1.18:
    dependencies:
      available-typed-arrays: 1.0.7
      call-bind: 1.0.8
      call-bound: 1.0.3
      for-each: 0.3.3
      gopd: 1.2.0
      has-tostringtag: 1.0.2

  ws@7.5.10(bufferutil@4.0.8)(utf-8-validate@5.0.10):
    optionalDependencies:
      bufferutil: 4.0.8
      utf-8-validate: 5.0.10

  ws@8.18.0(bufferutil@4.0.8)(utf-8-validate@5.0.10):
    optionalDependencies:
      bufferutil: 4.0.8
      utf-8-validate: 5.0.10

  yaml@2.6.1: {}

  yn@3.1.1: {}

  zod-to-json-schema@3.24.1(zod@3.24.1):
    dependencies:
      zod: 3.24.1

  zod@3.24.1: {}

  zwitch@2.0.4: {}<|MERGE_RESOLUTION|>--- conflicted
+++ resolved
@@ -658,12 +658,9 @@
     resolution: {integrity: sha512-wvUjBtSGN7+7SjNpq/9M2Tg350UZD3q62IFZLbRAR1bSMlCo1ZaeW+BJ+D090e4hIIZLBcTDWe4Mh4jvUDajzQ==}
     engines: {node: '>= 0.4'}
 
-<<<<<<< HEAD
-=======
   axios-retry@3.9.1:
     resolution: {integrity: sha512-8PJDLJv7qTTMMwdnbMvrLYuvB47M81wRtxQmEdV5w4rgbTXTt+vtPkXwajOfOdSyv/wZICJOC+/UhXH4aQ/R+w==}
 
->>>>>>> cfda7151
   axios@1.7.9:
     resolution: {integrity: sha512-LhLcE7Hbiryz8oMDdDptSrWowmB4Bl6RCt6sIJKpRB4XtVf0iEgewX3au/pJqm+Py1kCASkb/FFKjxQaLtxJvw==}
 
@@ -1006,17 +1003,14 @@
     resolution: {integrity: sha512-E+zBKpQ2t6MEo1VsonYmluk9NxGrbzpeeLC2xIViuO2EjU2xsXsBPwTr3Ykv9l08UYEVEdWeRZNouaZqF6RN0w==}
     engines: {node: '>= 0.4'}
 
+  is-retry-allowed@2.2.0:
+    resolution: {integrity: sha512-XVm7LOeLpTW4jV19QSH38vkswxoLud8sQ57YwJVTPWdiaI9I8keEhGFpBlslyVsgdQy4Opg8QOLb8YRgsyZiQg==}
+    engines: {node: '>=10'}
+
   is-typed-array@1.1.15:
     resolution: {integrity: sha512-p3EcsicXjit7SaskXHs1hA91QxgTw46Fv6EFKKGS5DRFLD8yKnohjF3hxoju94b/OcMZoQukzpPpBE9uLVKzgQ==}
     engines: {node: '>= 0.4'}
 
-<<<<<<< HEAD
-=======
-  is-retry-allowed@2.2.0:
-    resolution: {integrity: sha512-XVm7LOeLpTW4jV19QSH38vkswxoLud8sQ57YwJVTPWdiaI9I8keEhGFpBlslyVsgdQy4Opg8QOLb8YRgsyZiQg==}
-    engines: {node: '>=10'}
-
->>>>>>> cfda7151
   isomorphic-ws@4.0.1:
     resolution: {integrity: sha512-BhBvN2MBpWTaSHdWRb/bwdZJ1WaehQ2L1KngkCkfLUGF0mAWAT1sQUQacEmQ0jXkFw/czDXPNQSL5u2/Krsz1w==}
     peerDependencies:
@@ -2338,14 +2332,11 @@
     dependencies:
       possible-typed-array-names: 1.0.0
 
-<<<<<<< HEAD
-=======
   axios-retry@3.9.1:
     dependencies:
       '@babel/runtime': 7.26.0
       is-retry-allowed: 2.2.0
 
->>>>>>> cfda7151
   axios@1.7.9:
     dependencies:
       follow-redirects: 1.15.9
@@ -2666,7 +2657,6 @@
 
   ipaddr.js@2.2.0: {}
 
-<<<<<<< HEAD
   is-arguments@1.2.0:
     dependencies:
       call-bound: 1.0.3
@@ -2683,12 +2673,11 @@
       call-bind: 1.0.8
       define-properties: 1.2.1
 
+  is-retry-allowed@2.2.0: {}
+
   is-typed-array@1.1.15:
     dependencies:
       which-typed-array: 1.1.18
-=======
-  is-retry-allowed@2.2.0: {}
->>>>>>> cfda7151
 
   isomorphic-ws@4.0.1(ws@7.5.10(bufferutil@4.0.8)(utf-8-validate@5.0.10)):
     dependencies:
