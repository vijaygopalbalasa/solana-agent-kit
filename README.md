--- conflicted
+++ resolved
@@ -44,9 +44,9 @@
 
 // Initialize with private key and optional RPC URL
 const agent = new SolanaAgentKit(
-	"your-wallet-private-key-as-base58",
-	"https://api.mainnet-beta.solana.com",
-	"your-openai-api-key"
+ "your-wallet-private-key-as-base58",
+ "https://api.mainnet-beta.solana.com",
+ "your-openai-api-key"
 );
 
 // Create LangChain tools
@@ -61,9 +61,9 @@
 import { deploy_token } from "solana-agent-kit";
 
 const result = await deploy_token(
-	agent,
-	9, // decimals
-	1000000 // initial supply
+ agent,
+ 9, // decimals
+ 1000000 // initial supply
 );
 
 console.log("Token Mint Address:", result.mint.toString());
@@ -75,15 +75,15 @@
 import { deploy_collection } from "solana-agent-kit";
 
 const collection = await deploy_collection(agent, {
-	name: "My NFT Collection",
-	uri: "https://arweave.net/metadata.json",
-	royaltyBasisPoints: 500, // 5%
-	creators: [
-		{
-			address: "creator-wallet-address",
-			percentage: 100,
-		},
-	],
+ name: "My NFT Collection",
+ uri: "https://arweave.net/metadata.json",
+ royaltyBasisPoints: 500, // 5%
+ creators: [
+  {
+   address: "creator-wallet-address",
+   percentage: 100,
+  },
+ ],
 });
 ```
 
@@ -94,11 +94,11 @@
 import { PublicKey } from "@solana/web3.js";
 
 const signature = await trade(
-	agent,
-	new PublicKey("target-token-mint"),
-	100, // amount
-	new PublicKey("source-token-mint"),
-	300 // 3% slippage
+ agent,
+ new PublicKey("target-token-mint"),
+ 100, // amount
+ new PublicKey("source-token-mint"),
+ 300 // 3% slippage
 );
 ```
 
@@ -109,8 +109,8 @@
 import { PublicKey } from "@solana/web3.js";
 
 const signature = await lendAsset(
-	agent,
-	100 // amount
+ agent,
+ 100 // amount
 );
 ```
 
@@ -120,8 +120,8 @@
 import { stakeWithJup } from "solana-agent-kit";
 
 const signature = await stakeWithJup(
-	agent,
-	1 // amount in SOL
+ agent,
+ 1 // amount in SOL
 );
 ```
 
@@ -131,8 +131,8 @@
 import { fetchPrice } from "solana-agent-kit";
 
 const price = await fetchPrice(
-	agent,
-	"JUPyiwrYJFskUPiHa7hkeR8VUtAeFoSYbKedZNsDvCN" // Token mint address
+ agent,
+ "JUPyiwrYJFskUPiHa7hkeR8VUtAeFoSYbKedZNsDvCN" // Token mint address
 );
 
 console.log("Price in USDC:", price);
@@ -142,13 +142,9 @@
 
 ### Core Functions
 
-<<<<<<< HEAD
-#### `deploy_token(agent, decimals, name, uri, symbol, initialSupply?)`
-=======
-#### `deploy_token(agent, decimals?, initialSupply?)`
->>>>>>> 9dc8d168
+#### `deploy_token(agent, decimals?, name, uri, symbol, initialSupply?)`
 
-Deploy a new SPL token with optional initial supply.
+Deploy a new SPL token with optional initial supply. If not specified, decimals default to 9.
 
 #### `deploy_collection(agent, options)`
 
