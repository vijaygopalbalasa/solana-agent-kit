import { Tool } from "langchain/tools";
import { SolanaAgentKit } from "../index";
import { PublicKey } from "@solana/web3.js";
import { toJSON } from "../utils/toJSON";
import { create_image } from "../tools/create_image";

export class SolanaBalanceTool extends Tool {
  name = "solana_balance";
  description = `Get the balance of a Solana wallet or token account.

  If you want to get the balance of your wallet, you don't need to provide the tokenAddress.
  If no tokenAddress is provided, the balance will be in SOL.

  Inputs:
  tokenAddress: string, eg "So11111111111111111111111111111111111111112" (optional)`;

  constructor(private solanaKit: SolanaAgentKit) {
    super();
  }

  protected async _call(input: string): Promise<string> {
    try {
      const tokenAddress = input ? new PublicKey(input) : undefined;
      const balance = await this.solanaKit.getBalance(tokenAddress);

      return JSON.stringify({
        status: "success",
        balance: balance,
        token: input || "SOL",
      });
    } catch (error: any) {
      return JSON.stringify({
        status: "error",
        message: error.message,
        code: error.code || "UNKNOWN_ERROR",
      });
    }
  }
}

export class SolanaTransferTool extends Tool {
  name = "solana_transfer";
  description = `Transfer tokens or SOL to another address ( also called as wallet address ).

  Inputs ( input is a JSON string ):
  to: string, eg "8x2dR8Mpzuz2YqyZyZjUbYWKSWesBo5jMx2Q9Y86udVk" (required)
  amount: number, eg 1 (required)
  mint?: string, eg "So11111111111111111111111111111111111111112" or "SENDdRQtYMWaQrBroBrJ2Q53fgVuq95CV9UPGEvpCxa" (optional)`;

  constructor(private solanaKit: SolanaAgentKit) {
    super();
  }

  protected async _call(input: string): Promise<string> {
    try {
      const parsedInput = JSON.parse(input);

      const recipient = new PublicKey(parsedInput.to);
      const mintAddress = parsedInput.mint
        ? new PublicKey(parsedInput.mint)
        : undefined;

      const tx = await this.solanaKit.transfer(
        recipient,
        parsedInput.amount,
        mintAddress,
      );

      return JSON.stringify({
        status: "success",
        message: "Transfer completed successfully",
        amount: parsedInput.amount,
        recipient: parsedInput.to,
        token: parsedInput.mint || "SOL",
        transaction: tx,
      });
    } catch (error: any) {
      return JSON.stringify({
        status: "error",
        message: error.message,
        code: error.code || "UNKNOWN_ERROR",
      });
    }
  }
}

export class SolanaDeployTokenTool extends Tool {
  name = "solana_deploy_token";
  description =
    "Deploy a new SPL token. Input should be JSON string with: {decimals?: number, initialSupply?: number}";

  constructor(private solanaKit: SolanaAgentKit) {
    super();
  }

  private validateInput(input: any): void {
    if (
      input.decimals !== undefined &&
      (typeof input.decimals !== "number" ||
        input.decimals < 0 ||
        input.decimals > 9)
    ) {
      throw new Error(
        "decimals must be a number between 0 and 9 when provided",
      );
    }
    if (
      input.initialSupply !== undefined &&
      (typeof input.initialSupply !== "number" || input.initialSupply <= 0)
    ) {
      throw new Error("initialSupply must be a positive number when provided");
    }
  }

  protected async _call(input: string): Promise<string> {
    try {
      const parsedInput = toJSON(input);
      this.validateInput(parsedInput);

      const result = await this.solanaKit.deployToken(parsedInput.decimals);

      return JSON.stringify({
        status: "success",
        message: "Token deployed successfully",
        mintAddress: result.mint.toString(),
        decimals: parsedInput.decimals || 9,
      });
    } catch (error: any) {
      return JSON.stringify({
        status: "error",
        message: error.message,
        code: error.code || "UNKNOWN_ERROR",
      });
    }
  }
}

export class SolanaDeployCollectionTool extends Tool {
  name = "solana_deploy_collection";
  description =
    "Deploy a new NFT collection. Input should be JSON with: {name: string, uri: string, royaltyBasisPoints?: number, creators?: Array<{address: string, percentage: number}>}";

  constructor(private solanaKit: SolanaAgentKit) {
    super();
  }

  private validateInput(input: any): void {
    if (!input.name || typeof input.name !== "string") {
      throw new Error("name is required and must be a string");
    }
    if (!input.uri || typeof input.uri !== "string") {
      throw new Error("uri is required and must be a string");
    }
    if (
      input.royaltyBasisPoints !== undefined &&
      (typeof input.royaltyBasisPoints !== "number" ||
        input.royaltyBasisPoints < 0 ||
        input.royaltyBasisPoints > 10000)
    ) {
      throw new Error(
        "royaltyBasisPoints must be a number between 0 and 10000 when provided",
      );
    }
    if (input.creators) {
      if (!Array.isArray(input.creators)) {
        throw new Error("creators must be an array when provided");
      }
      input.creators.forEach((creator: any, index: number) => {
        if (!creator.address || typeof creator.address !== "string") {
          throw new Error(
            `creator[${index}].address is required and must be a string`,
          );
        }
        if (
          typeof creator.percentage !== "number" ||
          creator.percentage < 0 ||
          creator.percentage > 100
        ) {
          throw new Error(
            `creator[${index}].percentage must be a number between 0 and 100`,
          );
        }
      });
    }
  }

  protected async _call(input: string): Promise<string> {
    try {
      const parsedInput = toJSON(input);
      this.validateInput(parsedInput);

      const result = await this.solanaKit.deployCollection(parsedInput);

      return JSON.stringify({
        status: "success",
        message: "Collection deployed successfully",
        collectionAddress: result.collectionAddress.toString(),
        name: parsedInput.name,
      });
    } catch (error: any) {
      return JSON.stringify({
        status: "error",
        message: error.message,
        code: error.code || "UNKNOWN_ERROR",
      });
    }
  }
}

export class SolanaMintNFTTool extends Tool {
  name = "solana_mint_nft";
  description =
    "Mint a new NFT in a collection. Input should be JSON with: {collectionMint: string, metadata: {name: string, symbol: string, uri: string}, recipient?: string}";

  constructor(private solanaKit: SolanaAgentKit) {
    super();
  }

  private validateInput(input: any): void {
    if (!input.collectionMint || typeof input.collectionMint !== "string") {
      throw new Error("collectionMint is required and must be a string");
    }
    if (!input.metadata || typeof input.metadata !== "object") {
      throw new Error("metadata is required and must be an object");
    }
    if (!input.metadata.name || typeof input.metadata.name !== "string") {
      throw new Error("metadata.name is required and must be a string");
    }
    if (!input.metadata.symbol || typeof input.metadata.symbol !== "string") {
      throw new Error("metadata.symbol is required and must be a string");
    }
    if (!input.metadata.uri || typeof input.metadata.uri !== "string") {
      throw new Error("metadata.uri is required and must be a string");
    }
    if (input.recipient !== undefined && typeof input.recipient !== "string") {
      throw new Error("recipient must be a string when provided");
    }
  }

  protected async _call(input: string): Promise<string> {
    try {
      const parsedInput = toJSON(input);
      this.validateInput(parsedInput);

      const result = await this.solanaKit.mintNFT(
        new PublicKey(parsedInput.collectionMint),
        parsedInput.metadata,
        parsedInput.recipient
          ? new PublicKey(parsedInput.recipient)
          : undefined,
      );

      return JSON.stringify({
        status: "success",
        message: "NFT minted successfully",
        mintAddress: result.mint.toString(),
        name: parsedInput.metadata.name,
        recipient: parsedInput.recipient || result.mint.toString(),
      });
    } catch (error: any) {
      return JSON.stringify({
        status: "error",
        message: error.message,
        code: error.code || "UNKNOWN_ERROR",
      });
    }
  }
}

export class SolanaTradeTool extends Tool {
  name = "solana_trade";
  description = `This tool can be used to swap tokens to another token ( It uses Jupiter Exchange ).

  Inputs ( input is a JSON string ):
  outputMint: string, eg "So11111111111111111111111111111111111111112" or "SENDdRQtYMWaQrBroBrJ2Q53fgVuq95CV9UPGEvpCxa" (required)
  inputAmount: number, eg 1 or 0.01 (required)
  inputMint?: string, eg "So11111111111111111111111111111111111111112" (optional)
  slippageBps?: number, eg 100 (optional)`;

  constructor(private solanaKit: SolanaAgentKit) {
    super();
  }

  protected async _call(input: string): Promise<string> {
    try {
      const parsedInput = JSON.parse(input);

      const tx = await this.solanaKit.trade(
        new PublicKey(parsedInput.outputMint),
        parsedInput.inputAmount,
        parsedInput.inputMint
          ? new PublicKey(parsedInput.inputMint)
          : new PublicKey("So11111111111111111111111111111111111111112"),
        parsedInput.slippageBps,
      );

      return JSON.stringify({
        status: "success",
        message: "Trade executed successfully",
        transaction: tx,
        inputAmount: parsedInput.inputAmount,
        inputToken: parsedInput.inputMint || "SOL",
        outputToken: parsedInput.outputMint,
      });
    } catch (error: any) {
      return JSON.stringify({
        status: "error",
        message: error.message,
        code: error.code || "UNKNOWN_ERROR",
      });
    }
  }
}

export class SolanaRequestFundsTool extends Tool {
  name = "solana_request_funds";
  description = "Request SOL from Solana faucet (devnet/testnet only)";

  constructor(private solanaKit: SolanaAgentKit) {
    super();
  }

  protected async _call(_input: string): Promise<string> {
    try {
      await this.solanaKit.requestFaucetFunds();

      return JSON.stringify({
        status: "success",
        message: "Successfully requested faucet funds",
        network: this.solanaKit.connection.rpcEndpoint.split("/")[2],
      });
    } catch (error: any) {
      return JSON.stringify({
        status: "error",
        message: error.message,
        code: error.code || "UNKNOWN_ERROR",
      });
    }
  }
}

export class SolanaRegisterDomainTool extends Tool {
  name = "solana_register_domain";
  description = `Register a .sol domain name for your wallet.

  Inputs:
  name: string, eg "pumpfun.sol" (required)
  spaceKB: number, eg 1 (optional, default is 1)
  `;

  constructor(private solanaKit: SolanaAgentKit) {
    super();
  }

  private validateInput(input: any): void {
    if (!input.name || typeof input.name !== "string") {
      throw new Error("name is required and must be a string");
    }
    if (
      input.spaceKB !== undefined &&
      (typeof input.spaceKB !== "number" || input.spaceKB <= 0)
    ) {
      throw new Error("spaceKB must be a positive number when provided");
    }
  }

  protected async _call(input: string): Promise<string> {
    try {
      const parsedInput = toJSON(input);
      this.validateInput(parsedInput);

      const tx = await this.solanaKit.registerDomain(
        parsedInput.name,
        parsedInput.spaceKB || 1,
      );

      return JSON.stringify({
        status: "success",
        message: "Domain registered successfully",
        transaction: tx,
        domain: `${parsedInput.name}.sol`,
        spaceKB: parsedInput.spaceKB || 1,
      });
    } catch (error: any) {
      return JSON.stringify({
        status: "error",
        message: error.message,
        code: error.code || "UNKNOWN_ERROR",
      });
    }
  }
}

export class SolanaGetWalletAddressTool extends Tool {
  name = "solana_get_wallet_address";
  description = `Get the wallet address of the agent`;

  constructor(private solanaKit: SolanaAgentKit) {
    super();
  }

  async _call(_input: string): Promise<string> {
    return this.solanaKit.wallet_address.toString();
  }
}

export class SolanaPumpfunTokenLaunchTool extends Tool {
  name = "solana_launch_pumpfun_token";

  description = `This tool can be used to launch a token on Pump.fun,
   do not use this tool for any other purpose, or for creating SPL tokens.
   If the user asks you to chose the parameters, you should generate valid values.
   For generating the image, you can use the solana_create_image tool.

   Inputs:
   tokenName: string, eg "PumpFun Token",
   tokenTicker: string, eg "PUMP",
   description: string, eg "PumpFun Token is a token on the Solana blockchain",
   imageUrl: string, eg "https://i.imgur.com/UFm07Np_d.png`;

  constructor(private solanaKit: SolanaAgentKit) {
    super();
  }

  private validateInput(input: any): void {
    if (!input.tokenName || typeof input.tokenName !== "string") {
      throw new Error("tokenName is required and must be a string");
    }
    if (!input.tokenTicker || typeof input.tokenTicker !== "string") {
      throw new Error("tokenTicker is required and must be a string");
    }
    if (!input.description || typeof input.description !== "string") {
      throw new Error("description is required and must be a string");
    }
    if (!input.imageUrl || typeof input.imageUrl !== "string") {
      throw new Error("imageUrl is required and must be a string");
    }
    if (
      input.initialLiquiditySOL !== undefined &&
      typeof input.initialLiquiditySOL !== "number"
    ) {
      throw new Error("initialLiquiditySOL must be a number when provided");
    }
  }

  protected async _call(input: string): Promise<string> {
    try {
      // Parse and normalize input
      input = input.trim();
      let parsedInput = JSON.parse(input);

      this.validateInput(parsedInput);

      // Launch token with validated input
      await this.solanaKit.launchPumpFunToken(
        parsedInput.tokenName,
        parsedInput.tokenTicker,
        parsedInput.description,
        parsedInput.imageUrl,
        {
          twitter: parsedInput.twitter,
          telegram: parsedInput.telegram,
          website: parsedInput.website,
          initialLiquiditySOL: parsedInput.initialLiquiditySOL,
        },
      );

      return JSON.stringify({
        status: "success",
        message: "Token launched successfully on Pump.fun",
        tokenName: parsedInput.tokenName,
        tokenTicker: parsedInput.tokenTicker,
      });
    } catch (error: any) {
      return JSON.stringify({
        status: "error",
        message: error.message,
        code: error.code || "UNKNOWN_ERROR",
      });
    }
  }
}

export class SolanaCreateImageTool extends Tool {
  name = "solana_create_image";
  description =
    "Create an image using OpenAI's DALL-E. Input should be a string prompt for the image.";

  constructor(private solanaKit: SolanaAgentKit) {
    super();
  }

  private validateInput(input: string): void {
    if (typeof input !== "string" || input.trim().length === 0) {
      throw new Error("Input must be a non-empty string prompt");
    }
  }

  protected async _call(input: string): Promise<string> {
    try {
      this.validateInput(input);
      const result = await create_image(this.solanaKit, input.trim());

      return JSON.stringify({
        status: "success",
        message: "Image created successfully",
        ...result,
      });
    } catch (error: any) {
      return JSON.stringify({
        status: "error",
        message: error.message,
        code: error.code || "UNKNOWN_ERROR",
      });
    }
  }
}

<<<<<<< HEAD
export class SolanaStakeTool extends Tool {
  name = "solana_stake";
  description = `This tool can be used to stake your SOL (Solana), also called as SOL staking or liquid staking.

  Inputs ( input is a JSON string ):
  amount: number, eg 1 or 0.01 (required)`;
=======
export class SolanaLendAssetTool extends Tool {
  name = "solana_lend_asset";
  description = `Lend idle USDC for yield using Lulo. ( only USDC is supported )

  Inputs (input is a json string):
  amount: number, eg 1, 0.01 (required)`;
>>>>>>> d0433e88

  constructor(private solanaKit: SolanaAgentKit) {
    super();
  }

<<<<<<< HEAD
  protected async _call(input: string): Promise<string> {
    try {
      const parsedInput = JSON.parse(input) || Number(input);

      const tx = await this.solanaKit.stake(parsedInput.amount);

      return JSON.stringify({
        status: "success",
        message: "Staked successfully",
        transaction: tx,
        amount: parsedInput.amount,
=======
  async _call(input: string): Promise<string> {
    try {
      let amount = JSON.parse(input).amount || input;

      const tx = await this.solanaKit.lendAssets(amount);

      return JSON.stringify({
        status: "success",
        message: "Asset lent successfully",
        transaction: tx,
        amount: amount,
>>>>>>> d0433e88
      });
    } catch (error: any) {
      return JSON.stringify({
        status: "error",
        message: error.message,
        code: error.code || "UNKNOWN_ERROR",
      });
    }
  }
}

<<<<<<< HEAD
=======
export class SolanaTPSCalculatorTool extends Tool {
  name = "solana_get_tps";
  description = "Get the current TPS of the Solana network";

  constructor(private solanaKit: SolanaAgentKit) {
    super();
  }

  async _call(_input: string): Promise<string> {
    try {
      const tps = await this.solanaKit.getTPS();
      return `Solana (mainnet-beta) current transactions per second: ${tps}`;
    } catch (error: any) {
      return `Error fetching TPS: ${error.message}`;
    }
  }
}

>>>>>>> d0433e88
export function createSolanaTools(solanaKit: SolanaAgentKit) {
  return [
    new SolanaBalanceTool(solanaKit),
    new SolanaTransferTool(solanaKit),
    new SolanaDeployTokenTool(solanaKit),
    new SolanaDeployCollectionTool(solanaKit),
    new SolanaMintNFTTool(solanaKit),
    new SolanaTradeTool(solanaKit),
    new SolanaRequestFundsTool(solanaKit),
    new SolanaRegisterDomainTool(solanaKit),
    new SolanaGetWalletAddressTool(solanaKit),
    new SolanaPumpfunTokenLaunchTool(solanaKit),
    new SolanaCreateImageTool(solanaKit),
<<<<<<< HEAD
    new SolanaStakeTool(solanaKit),
=======
    new SolanaLendAssetTool(solanaKit),
    new SolanaTPSCalculatorTool(solanaKit),
>>>>>>> d0433e88
  ];
}<|MERGE_RESOLUTION|>--- conflicted
+++ resolved
@@ -516,27 +516,68 @@
   }
 }
 
-<<<<<<< HEAD
+export class SolanaLendAssetTool extends Tool {
+  name = "solana_lend_asset";
+  description = `Lend idle USDC for yield using Lulo. ( only USDC is supported )
+
+  Inputs (input is a json string):
+  amount: number, eg 1, 0.01 (required)`;
+
+  constructor(private solanaKit: SolanaAgentKit) {
+    super();
+  }
+
+  async _call(input: string): Promise<string> {
+    try {
+      let amount = JSON.parse(input).amount || input;
+
+      const tx = await this.solanaKit.lendAssets(amount);
+
+      return JSON.stringify({
+        status: "success",
+        message: "Asset lent successfully",
+        transaction: tx,
+        amount: amount,
+      });
+    } catch (error: any) {
+      return JSON.stringify({
+        status: "error",
+        message: error.message,
+        code: error.code || "UNKNOWN_ERROR",
+      });
+    }
+  }
+}
+
+export class SolanaTPSCalculatorTool extends Tool {
+  name = "solana_get_tps";
+  description = "Get the current TPS of the Solana network";
+
+  constructor(private solanaKit: SolanaAgentKit) {
+    super();
+  }
+
+  async _call(_input: string): Promise<string> {
+    try {
+      const tps = await this.solanaKit.getTPS();
+      return `Solana (mainnet-beta) current transactions per second: ${tps}`;
+    } catch (error: any) {
+      return `Error fetching TPS: ${error.message}`;
+    }
+  }
+}
+
 export class SolanaStakeTool extends Tool {
   name = "solana_stake";
   description = `This tool can be used to stake your SOL (Solana), also called as SOL staking or liquid staking.
 
   Inputs ( input is a JSON string ):
   amount: number, eg 1 or 0.01 (required)`;
-=======
-export class SolanaLendAssetTool extends Tool {
-  name = "solana_lend_asset";
-  description = `Lend idle USDC for yield using Lulo. ( only USDC is supported )
-
-  Inputs (input is a json string):
-  amount: number, eg 1, 0.01 (required)`;
->>>>>>> d0433e88
-
-  constructor(private solanaKit: SolanaAgentKit) {
-    super();
-  }
-
-<<<<<<< HEAD
+
+  constructor(private solanaKit: SolanaAgentKit) {
+    super();
+  }
+
   protected async _call(input: string): Promise<string> {
     try {
       const parsedInput = JSON.parse(input) || Number(input);
@@ -548,51 +589,17 @@
         message: "Staked successfully",
         transaction: tx,
         amount: parsedInput.amount,
-=======
-  async _call(input: string): Promise<string> {
-    try {
-      let amount = JSON.parse(input).amount || input;
-
-      const tx = await this.solanaKit.lendAssets(amount);
-
-      return JSON.stringify({
-        status: "success",
-        message: "Asset lent successfully",
-        transaction: tx,
-        amount: amount,
->>>>>>> d0433e88
-      });
-    } catch (error: any) {
-      return JSON.stringify({
-        status: "error",
-        message: error.message,
-        code: error.code || "UNKNOWN_ERROR",
-      });
-    }
-  }
-}
-
-<<<<<<< HEAD
-=======
-export class SolanaTPSCalculatorTool extends Tool {
-  name = "solana_get_tps";
-  description = "Get the current TPS of the Solana network";
-
-  constructor(private solanaKit: SolanaAgentKit) {
-    super();
-  }
-
-  async _call(_input: string): Promise<string> {
-    try {
-      const tps = await this.solanaKit.getTPS();
-      return `Solana (mainnet-beta) current transactions per second: ${tps}`;
-    } catch (error: any) {
-      return `Error fetching TPS: ${error.message}`;
-    }
-  }
-}
-
->>>>>>> d0433e88
+      });
+    } catch (error: any) {
+      return JSON.stringify({
+        status: "error",
+        message: error.message,
+        code: error.code || "UNKNOWN_ERROR",
+      });
+    }
+  }
+}
+
 export function createSolanaTools(solanaKit: SolanaAgentKit) {
   return [
     new SolanaBalanceTool(solanaKit),
@@ -606,11 +613,8 @@
     new SolanaGetWalletAddressTool(solanaKit),
     new SolanaPumpfunTokenLaunchTool(solanaKit),
     new SolanaCreateImageTool(solanaKit),
-<<<<<<< HEAD
-    new SolanaStakeTool(solanaKit),
-=======
     new SolanaLendAssetTool(solanaKit),
     new SolanaTPSCalculatorTool(solanaKit),
->>>>>>> d0433e88
+    new SolanaStakeTool(solanaKit),
   ];
 }