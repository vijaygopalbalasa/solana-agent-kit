--- conflicted
+++ resolved
@@ -87,10 +87,6 @@
 
 export class SolanaDeployTokenTool extends Tool {
   name = "solana_deploy_token";
-<<<<<<< HEAD
-  description =
-    "Deploy a new SPL token. Input should be JSON string with: {decimals?: number, name: string, uri: string, symbol: string, initialSupply?: number}";
-=======
   description = `Deploy a new token on Solana blockchain.
 
   Inputs (input is a JSON string):
@@ -99,7 +95,6 @@
   symbol: string, eg "MTK" (required)
   decimals?: number, eg 9 (optional, defaults to 9)
   initialSupply?: number, eg 1000000 (optional)`;
->>>>>>> 6c2e0666
 
   constructor(private solanaKit: SolanaAgentKit) {
     super();
@@ -109,9 +104,6 @@
     try {
       const parsedInput = JSON.parse(input);
 
-<<<<<<< HEAD
-      const result = await this.solanaKit.deployToken(parsedInput.decimals, parsedInput.name, parsedInput.uri, parsedInput.symbol, parsedInput.initialSupply);
-=======
       console.log(parsedInput);
 
       const result = await this.solanaKit.deployToken(
@@ -121,7 +113,6 @@
         parsedInput.decimals,
         parsedInput.initialSupply
       );
->>>>>>> 6c2e0666
 
       return JSON.stringify({
         status: "success",
