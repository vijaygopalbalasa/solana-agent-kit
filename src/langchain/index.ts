import { PublicKey } from "@solana/web3.js";
import Decimal from "decimal.js";
import { Tool } from "langchain/tools";
import { PythFetchPriceResponse, SolanaAgentKit } from "../index";
import { create_image } from "../tools/create_image";
import { fetchPrice } from "../tools/fetch_price";
import { BN } from "@coral-xyz/anchor";
import { FEE_TIERS } from "../tools";
import { toJSON } from "../utils/toJSON";

export class SolanaBalanceTool extends Tool {
  name = "solana_balance";
  description = `Get the balance of a Solana wallet or token account.

  If you want to get the balance of your wallet, you don't need to provide the tokenAddress.
  If no tokenAddress is provided, the balance will be in SOL.

  Inputs:
  tokenAddress: string, eg "So11111111111111111111111111111111111111112" (optional)`;

  constructor(private solanaKit: SolanaAgentKit) {
    super();
  }

  protected async _call(input: string): Promise<string> {
    try {
      const tokenAddress = input ? new PublicKey(input) : undefined;
      const balance = await this.solanaKit.getBalance(tokenAddress);

      return JSON.stringify({
        status: "success",
        balance: balance,
        token: input || "SOL",
      });
    } catch (error: any) {
      return JSON.stringify({
        status: "error",
        message: error.message,
        code: error.code || "UNKNOWN_ERROR",
      });
    }
  }
}

export class SolanaTransferTool extends Tool {
  name = "solana_transfer";
  description = `Transfer tokens or SOL to another address ( also called as wallet address ).

  Inputs ( input is a JSON string ):
  to: string, eg "8x2dR8Mpzuz2YqyZyZjUbYWKSWesBo5jMx2Q9Y86udVk" (required)
  amount: number, eg 1 (required)
  mint?: string, eg "So11111111111111111111111111111111111111112" or "SENDdRQtYMWaQrBroBrJ2Q53fgVuq95CV9UPGEvpCxa" (optional)`;

  constructor(private solanaKit: SolanaAgentKit) {
    super();
  }

  protected async _call(input: string): Promise<string> {
    try {
      const parsedInput = JSON.parse(input);

      const recipient = new PublicKey(parsedInput.to);
      const mintAddress = parsedInput.mint
        ? new PublicKey(parsedInput.mint)
        : undefined;

      const tx = await this.solanaKit.transfer(
        recipient,
        parsedInput.amount,
        mintAddress
      );

      return JSON.stringify({
        status: "success",
        message: "Transfer completed successfully",
        amount: parsedInput.amount,
        recipient: parsedInput.to,
        token: parsedInput.mint || "SOL",
        transaction: tx,
      });
    } catch (error: any) {
      return JSON.stringify({
        status: "error",
        message: error.message,
        code: error.code || "UNKNOWN_ERROR",
      });
    }
  }
}

export class SolanaDeployTokenTool extends Tool {
  name = "solana_deploy_token";
  description = `Deploy a new token on Solana blockchain.

  Inputs (input is a JSON string):
  name: string, eg "My Token" (required)
  uri: string, eg "https://example.com/token.json" (required) 
  symbol: string, eg "MTK" (required)
  decimals?: number, eg 9 (optional, defaults to 9)
  initialSupply?: number, eg 1000000 (optional)`;

  constructor(private solanaKit: SolanaAgentKit) {
    super();
  }

  protected async _call(input: string): Promise<string> {
    try {
      const parsedInput = JSON.parse(input);

      const result = await this.solanaKit.deployToken(
        parsedInput.name,
        parsedInput.uri,
        parsedInput.symbol,
        parsedInput.decimals,
        parsedInput.initialSupply
      );

      return JSON.stringify({
        status: "success",
        message: "Token deployed successfully",
        mintAddress: result.mint.toString(),
        decimals: parsedInput.decimals || 9,
      });
    } catch (error: any) {
      return JSON.stringify({
        status: "error",
        message: error.message,
        code: error.code || "UNKNOWN_ERROR",
      });
    }
  }
}

export class SolanaDeployCollectionTool extends Tool {
  name = "solana_deploy_collection";
  description = `Deploy a new NFT collection on Solana blockchain.

  Inputs (input is a JSON string):
  name: string, eg "My Collection" (required)
  uri: string, eg "https://example.com/collection.json" (required)
  royaltyBasisPoints?: number, eg 500 for 5% (optional)`;

  constructor(private solanaKit: SolanaAgentKit) {
    super();
  }

  protected async _call(input: string): Promise<string> {
    try {
      const parsedInput = JSON.parse(input);

      const result = await this.solanaKit.deployCollection(parsedInput);

      return JSON.stringify({
        status: "success",
        message: "Collection deployed successfully",
        collectionAddress: result.collectionAddress.toString(),
        name: parsedInput.name,
      });
    } catch (error: any) {
      return JSON.stringify({
        status: "error",
        message: error.message,
        code: error.code || "UNKNOWN_ERROR",
      });
    }
  }
}

export class SolanaMintNFTTool extends Tool {
  name = "solana_mint_nft";
  description = `Mint a new NFT in a collection on Solana blockchain.

    Inputs (input is a JSON string):
    collectionMint: string, eg "J1S9H3QjnRtBbbuD4HjPV6RpRhwuk4zKbxsnCHuTgh9w" (required) - The address of the collection to mint into
    name: string, eg "My NFT" (required)
    uri: string, eg "https://example.com/nft.json" (required)
    recipient?: string, eg "9aUn5swQzUTRanaaTwmszxiv89cvFwUCjEBv1vZCoT1u" (optional) - The wallet to receive the NFT, defaults to agent's wallet which is ${this.solanaKit.wallet_address.toString()}`;

  constructor(private solanaKit: SolanaAgentKit) {
    super();
  }

  protected async _call(input: string): Promise<string> {
    try {
      const parsedInput = JSON.parse(input);

      const result = await this.solanaKit.mintNFT(
        new PublicKey(parsedInput.collectionMint),
        {
          name: parsedInput.name,
          uri: parsedInput.uri,
        },
        parsedInput.recipient
          ? new PublicKey(parsedInput.recipient)
          : this.solanaKit.wallet_address
      );

      return JSON.stringify({
        status: "success",
        message: "NFT minted successfully",
        mintAddress: result.mint.toString(),
        metadata: {
          name: parsedInput.name,
          symbol: parsedInput.symbol,
          uri: parsedInput.uri,
        },
        recipient: parsedInput.recipient || result.mint.toString(),
      });
    } catch (error: any) {
      return JSON.stringify({
        status: "error",
        message: error.message,
        code: error.code || "UNKNOWN_ERROR",
      });
    }
  }
}

export class SolanaTradeTool extends Tool {
  name = "solana_trade";
  description = `This tool can be used to swap tokens to another token ( It uses Jupiter Exchange ).

  Inputs ( input is a JSON string ):
  outputMint: string, eg "So11111111111111111111111111111111111111112" or "SENDdRQtYMWaQrBroBrJ2Q53fgVuq95CV9UPGEvpCxa" (required)
  inputAmount: number, eg 1 or 0.01 (required)
  inputMint?: string, eg "So11111111111111111111111111111111111111112" (optional)
  slippageBps?: number, eg 100 (optional)`;

  constructor(private solanaKit: SolanaAgentKit) {
    super();
  }

  protected async _call(input: string): Promise<string> {
    try {
      const parsedInput = JSON.parse(input);

      const tx = await this.solanaKit.trade(
        new PublicKey(parsedInput.outputMint),
        parsedInput.inputAmount,
        parsedInput.inputMint
          ? new PublicKey(parsedInput.inputMint)
          : new PublicKey("So11111111111111111111111111111111111111112"),
        parsedInput.slippageBps
      );

      return JSON.stringify({
        status: "success",
        message: "Trade executed successfully",
        transaction: tx,
        inputAmount: parsedInput.inputAmount,
        inputToken: parsedInput.inputMint || "SOL",
        outputToken: parsedInput.outputMint,
      });
    } catch (error: any) {
      return JSON.stringify({
        status: "error",
        message: error.message,
        code: error.code || "UNKNOWN_ERROR",
      });
    }
  }
}

export class SolanaRequestFundsTool extends Tool {
  name = "solana_request_funds";
  description = "Request SOL from Solana faucet (devnet/testnet only)";

  constructor(private solanaKit: SolanaAgentKit) {
    super();
  }

  protected async _call(_input: string): Promise<string> {
    try {
      await this.solanaKit.requestFaucetFunds();

      return JSON.stringify({
        status: "success",
        message: "Successfully requested faucet funds",
        network: this.solanaKit.connection.rpcEndpoint.split("/")[2],
      });
    } catch (error: any) {
      return JSON.stringify({
        status: "error",
        message: error.message,
        code: error.code || "UNKNOWN_ERROR",
      });
    }
  }
}

export class SolanaRegisterDomainTool extends Tool {
  name = "solana_register_domain";
  description = `Register a .sol domain name for your wallet.

  Inputs:
  name: string, eg "pumpfun.sol" (required)
  spaceKB: number, eg 1 (optional, default is 1)
  `;

  constructor(private solanaKit: SolanaAgentKit) {
    super();
  }

  private validateInput(input: any): void {
    if (!input.name || typeof input.name !== "string") {
      throw new Error("name is required and must be a string");
    }
    if (
      input.spaceKB !== undefined &&
      (typeof input.spaceKB !== "number" || input.spaceKB <= 0)
    ) {
      throw new Error("spaceKB must be a positive number when provided");
    }
  }

  protected async _call(input: string): Promise<string> {
    try {
      const parsedInput = toJSON(input);
      this.validateInput(parsedInput);

      const tx = await this.solanaKit.registerDomain(
        parsedInput.name,
        parsedInput.spaceKB || 1
      );

      return JSON.stringify({
        status: "success",
        message: "Domain registered successfully",
        transaction: tx,
        domain: `${parsedInput.name}.sol`,
        spaceKB: parsedInput.spaceKB || 1,
      });
    } catch (error: any) {
      return JSON.stringify({
        status: "error",
        message: error.message,
        code: error.code || "UNKNOWN_ERROR",
      });
    }
  }
}

export class SolanaResolveDomainTool extends Tool {
  name = "solana_resolve_domain";
  description = `Resolve a .sol domain to a Solana PublicKey.
  For other domains, use the solana_resolve_all_domains tool.

  Inputs:
  domain: string, eg "pumpfun.sol" (required)
  `;

  constructor(private solanaKit: SolanaAgentKit) {
    super();
  }

  protected async _call(input: string): Promise<string> {
    try {
      const domain = input.trim();
      const publicKey = await this.solanaKit.resolveSolDomain(domain);

      return JSON.stringify({
        status: "success",
        message: "Domain resolved successfully",
        publicKey: publicKey.toBase58(),
      });
    } catch (error: any) {
      return JSON.stringify({
        status: "error",
        message: error.message,
        code: error.code || "UNKNOWN_ERROR",
      });
    }
  }
}

export class SolanaGetDomainTool extends Tool {
  name = "solana_get_domain";
  description = `Retrieve the .sol domain associated for a given account address.

  Inputs:
  account: string, eg "4Be9CvxqHW6BYiRAxW9Q3xu1ycTMWaL5z8NX4HR3ha7t" (required)
  `;

  constructor(private solanaKit: SolanaAgentKit) {
    super();
  }

  protected async _call(input: string): Promise<string> {
    try {
      const account = new PublicKey(input.trim());
      const domain = await this.solanaKit.getPrimaryDomain(account);

      return JSON.stringify({
        status: "success",
        message: "Primary domain retrieved successfully",
        domain,
      });
    } catch (error: any) {
      return JSON.stringify({
        status: "error",
        message: error.message,
        code: error.code || "UNKNOWN_ERROR",
      });
    }
  }
}

export class SolanaGetWalletAddressTool extends Tool {
  name = "solana_get_wallet_address";
  description = `Get the wallet address of the agent`;

  constructor(private solanaKit: SolanaAgentKit) {
    super();
  }

  async _call(_input: string): Promise<string> {
    return this.solanaKit.wallet_address.toString();
  }
}

export class SolanaPumpfunTokenLaunchTool extends Tool {
  name = "solana_launch_pumpfun_token";

  description = `This tool can be used to launch a token on Pump.fun,
   do not use this tool for any other purpose, or for creating SPL tokens.
   If the user asks you to chose the parameters, you should generate valid values.
   For generating the image, you can use the solana_create_image tool.

   Inputs:
   tokenName: string, eg "PumpFun Token",
   tokenTicker: string, eg "PUMP",
   description: string, eg "PumpFun Token is a token on the Solana blockchain",
   imageUrl: string, eg "https://i.imgur.com/UFm07Np_d.png`;

  constructor(private solanaKit: SolanaAgentKit) {
    super();
  }

  private validateInput(input: any): void {
    if (!input.tokenName || typeof input.tokenName !== "string") {
      throw new Error("tokenName is required and must be a string");
    }
    if (!input.tokenTicker || typeof input.tokenTicker !== "string") {
      throw new Error("tokenTicker is required and must be a string");
    }
    if (!input.description || typeof input.description !== "string") {
      throw new Error("description is required and must be a string");
    }
    if (!input.imageUrl || typeof input.imageUrl !== "string") {
      throw new Error("imageUrl is required and must be a string");
    }
    if (
      input.initialLiquiditySOL !== undefined &&
      typeof input.initialLiquiditySOL !== "number"
    ) {
      throw new Error("initialLiquiditySOL must be a number when provided");
    }
  }

  protected async _call(input: string): Promise<string> {
    try {
      // Parse and normalize input
      input = input.trim();
      let parsedInput = JSON.parse(input);

      this.validateInput(parsedInput);

      // Launch token with validated input
      await this.solanaKit.launchPumpFunToken(
        parsedInput.tokenName,
        parsedInput.tokenTicker,
        parsedInput.description,
        parsedInput.imageUrl,
        {
          twitter: parsedInput.twitter,
          telegram: parsedInput.telegram,
          website: parsedInput.website,
          initialLiquiditySOL: parsedInput.initialLiquiditySOL,
        }
      );

      return JSON.stringify({
        status: "success",
        message: "Token launched successfully on Pump.fun",
        tokenName: parsedInput.tokenName,
        tokenTicker: parsedInput.tokenTicker,
      });
    } catch (error: any) {
      return JSON.stringify({
        status: "error",
        message: error.message,
        code: error.code || "UNKNOWN_ERROR",
      });
    }
  }
}

export class SolanaCreateImageTool extends Tool {
  name = "solana_create_image";
  description =
    "Create an image using OpenAI's DALL-E. Input should be a string prompt for the image.";

  constructor(private solanaKit: SolanaAgentKit) {
    super();
  }

  private validateInput(input: string): void {
    if (typeof input !== "string" || input.trim().length === 0) {
      throw new Error("Input must be a non-empty string prompt");
    }
  }

  protected async _call(input: string): Promise<string> {
    try {
      this.validateInput(input);
      const result = await create_image(this.solanaKit, input.trim());

      return JSON.stringify({
        status: "success",
        message: "Image created successfully",
        ...result,
      });
    } catch (error: any) {
      return JSON.stringify({
        status: "error",
        message: error.message,
        code: error.code || "UNKNOWN_ERROR",
      });
    }
  }
}

export class SolanaLendAssetTool extends Tool {
  name = "solana_lend_asset";
  description = `Lend idle USDC for yield using Lulo. ( only USDC is supported )

  Inputs (input is a json string):
  amount: number, eg 1, 0.01 (required)`;

  constructor(private solanaKit: SolanaAgentKit) {
    super();
  }

  async _call(input: string): Promise<string> {
    try {
      let amount = JSON.parse(input).amount || input;

      const tx = await this.solanaKit.lendAssets(amount);

      return JSON.stringify({
        status: "success",
        message: "Asset lent successfully",
        transaction: tx,
        amount: amount,
      });
    } catch (error: any) {
      return JSON.stringify({
        status: "error",
        message: error.message,
        code: error.code || "UNKNOWN_ERROR",
      });
    }
  }
}

export class SolanaTPSCalculatorTool extends Tool {
  name = "solana_get_tps";
  description = "Get the current TPS of the Solana network";

  constructor(private solanaKit: SolanaAgentKit) {
    super();
  }

  async _call(_input: string): Promise<string> {
    try {
      const tps = await this.solanaKit.getTPS();
      return `Solana (mainnet-beta) current transactions per second: ${tps}`;
    } catch (error: any) {
      return `Error fetching TPS: ${error.message}`;
    }
  }
}

export class SolanaStakeTool extends Tool {
  name = "solana_stake";
  description = `This tool can be used to stake your SOL (Solana), also called as SOL staking or liquid staking.

  Inputs ( input is a JSON string ):
  amount: number, eg 1 or 0.01 (required)`;

  constructor(private solanaKit: SolanaAgentKit) {
    super();
  }

  protected async _call(input: string): Promise<string> {
    try {
      const parsedInput = JSON.parse(input) || Number(input);

      const tx = await this.solanaKit.stake(parsedInput.amount);

      return JSON.stringify({
        status: "success",
        message: "Staked successfully",
        transaction: tx,
        amount: parsedInput.amount,
      });
    } catch (error: any) {
      return JSON.stringify({
        status: "error",
        message: error.message,
        code: error.code || "UNKNOWN_ERROR",
      });
    }
  }
}

/**
 * Tool to fetch the price of a token in USDC
 */
export class SolanaFetchPriceTool extends Tool {
  name = "solana_fetch_price";
  description = `Fetch the price of a given token in USDC.
  
  Inputs:
  - tokenId: string, the mint address of the token, e.g., "JUPyiwrYJFskUPiHa7hkeR8VUtAeFoSYbKedZNsDvCN"`;

  constructor(private solanaKit: SolanaAgentKit) {
    super();
  }

  async _call(input: string): Promise<string> {
    try {
      const price = await fetchPrice(this.solanaKit, input.trim());
      return JSON.stringify({
        status: "success",
        tokenId: input.trim(),
        priceInUSDC: price,
      });
    } catch (error: any) {
      return JSON.stringify({
        status: "error",
        message: error.message,
        code: error.code || "UNKNOWN_ERROR",
      });
    }
  }
}

export class SolanaTokenDataTool extends Tool {
  name = "solana_token_data";
  description = `Get the token data for a given token mint address

  Inputs: mintAddress is required.
  mintAddress: string, eg "So11111111111111111111111111111111111111112" (required)`;

  constructor(private solanaKit: SolanaAgentKit) {
    super();
  }

  protected async _call(input: string): Promise<string> {
    try {
      const parsedInput = input.trim();

      const tokenData = await this.solanaKit.getTokenDataByAddress(parsedInput);

      return JSON.stringify({
        status: "success",
        tokenData: tokenData,
      });
    } catch (error: any) {
      return JSON.stringify({
        status: "error",
        message: error.message,
        code: error.code || "UNKNOWN_ERROR",
      });
    }
  }
}

export class SolanaTokenDataByTickerTool extends Tool {
  name = "solana_token_data_by_ticker";
  description = `Get the token data for a given token ticker

  Inputs: ticker is required.
  ticker: string, eg "USDC" (required)`;

  constructor(private solanaKit: SolanaAgentKit) {
    super();
  }

  protected async _call(input: string): Promise<string> {
    try {
      const ticker = input.trim();
      const tokenData = await this.solanaKit.getTokenDataByTicker(ticker);
      return JSON.stringify({
        status: "success",
        tokenData: tokenData,
      });
    } catch (error: any) {
      return JSON.stringify({
        status: "error",
        message: error.message,
        code: error.code || "UNKNOWN_ERROR",
      });
    }
  }
}

export class SolanaCompressedAirdropTool extends Tool {
  name = "solana_compressed_airdrop";
  description = `Airdrop SPL tokens with ZK Compression (also called as airdropping tokens)
  
  Inputs (input is a JSON string):
  mintAddress: string, the mint address of the token, e.g., "JUPyiwrYJFskUPiHa7hkeR8VUtAeFoSYbKedZNsDvCN" (required)
  amount: number, the amount of tokens to airdrop per recipient, e.g., 42 (required)
  decimals: number, the decimals of the token, e.g., 6 (required)
  recipients: string[], the recipient addresses, e.g., ["1nc1nerator11111111111111111111111111111111"] (required)
  priorityFeeInLamports: number, the priority fee in lamports. Default is 30_000. (optional)
  shouldLog: boolean, whether to log progress to stdout. Default is false. (optional)`;

  constructor(private solanaKit: SolanaAgentKit) {
    super();
  }

  protected async _call(input: string): Promise<string> {
    try {
      const parsedInput = JSON.parse(input);

      const txs = await this.solanaKit.sendCompressedAirdrop(
        parsedInput.mintAddress,
        parsedInput.amount,
        parsedInput.decimals,
        parsedInput.recipients,
        parsedInput.priorityFeeInLamports || 30_000,
        parsedInput.shouldLog || false
      );

      return JSON.stringify({
        status: "success",
        message: `Airdropped ${parsedInput.amount} tokens to ${parsedInput.recipients.length} recipients.`,
        transactionHashes: txs,
      });
    } catch (error: any) {
      return JSON.stringify({
        status: "error",
        message: error.message,
        code: error.code || "UNKNOWN_ERROR",
      });
    }
  }
}

export class SolanaCreateSingleSidedWhirlpoolTool extends Tool {
  name = "create_orca_single_sided_whirlpool";
  description = `Create a single-sided Whirlpool with liquidity.

  Inputs (input is a JSON string):
  - depositTokenAmount: number, eg: 1000000000 (required, in units of deposit token including decimals)
  - depositTokenMint: string, eg: "DepositTokenMintAddress" (required, mint address of deposit token)
  - otherTokenMint: string, eg: "OtherTokenMintAddress" (required, mint address of other token)
  - initialPrice: number, eg: 0.001 (required, initial price of deposit token in terms of other token)
  - maxPrice: number, eg: 5.0 (required, maximum price at which liquidity is added)
  - feeTier: number, eg: 0.30 (required, fee tier for the pool)`;

  constructor(private solanaKit: SolanaAgentKit) {
    super();
  }

  async _call(input: string): Promise<string> {
    try {
      const inputFormat = JSON.parse(input);
      const depositTokenAmount = new BN(inputFormat.depositTokenAmount);
      const depositTokenMint = new PublicKey(inputFormat.depositTokenMint);
      const otherTokenMint = new PublicKey(inputFormat.otherTokenMint);
      const initialPrice = new Decimal(inputFormat.initialPrice);
      const maxPrice = new Decimal(inputFormat.maxPrice);
      const feeTier = inputFormat.feeTier;

      if (!feeTier || !(feeTier in FEE_TIERS)) {
        throw new Error(`Invalid feeTier. Available options: ${Object.keys(FEE_TIERS).join(", ")}`);
      }

      const txId = await this.solanaKit.createOrcaSingleSidedWhirlpool(
        depositTokenAmount,
        depositTokenMint,
        otherTokenMint,
        initialPrice,
        maxPrice,
        feeTier,
      );

      return JSON.stringify({
        status: "success",
        message: "Single-sided Whirlpool created successfully",
        transaction: txId,
      });
    } catch (error: any) {
      return JSON.stringify({
        status: "error",
        message: error.message,
        code: error.code || "UNKNOWN_ERROR",
      });
    }
  }
}


export class SolanaRaydiumCreateAmmV4 extends Tool {
  name = "raydium_create_ammV4";
  description = `Raydium's Legacy AMM that requiers an OpenBook marketID

  Inputs (input is a json string):
  marketId: string (required)
  baseAmount: number(int), eg: 111111 (required)
  quoteAmount: number(int), eg: 111111 (required)
  startTime: number(seconds), eg: now number or zero (required)
  `;

  constructor(private solanaKit: SolanaAgentKit) {
    super();
  }

  async _call(input: string): Promise<string> {
    try {
      let inputFormat = JSON.parse(input)

      const tx = await this.solanaKit.raydiumCreateAmmV4(
        new PublicKey(inputFormat.marketId),
        new BN(inputFormat.baseAmount),
        new BN(inputFormat.quoteAmount),
        new BN(inputFormat.startTime),
      );

      return JSON.stringify({
        status: "success",
        message: "Create raydium amm v4 pool successfully",
        transaction: tx,
      });
    } catch (error: any) {
      return JSON.stringify({
        status: "error",
        message: error.message,
        code: error.code || "UNKNOWN_ERROR",
      });
    }
  }
}

export class SolanaRaydiumCreateClmm extends Tool {
  name = "raydium_create_clmm";
  description = `Concentrated liquidity market maker, custom liquidity ranges, increased capital efficiency

  Inputs (input is a json string):
  mint1: string (required)
  mint2: string (required)
  configId: string (required) stores pool info, id, index, protocolFeeRate, tradeFeeRate, tickSpacing, fundFeeRate
  initialPrice: number, eg: 123.12 (required)
  startTime: number(seconds), eg: now number or zero (required)
  `;

  constructor(private solanaKit: SolanaAgentKit) {
    super();
  }

  async _call(input: string): Promise<string> {
    try {
      let inputFormat = JSON.parse(input)

      const tx = await this.solanaKit.raydiumCreateClmm(
        new PublicKey(inputFormat.mint1),
        new PublicKey(inputFormat.mint2),

        new PublicKey(inputFormat.configId),

        new Decimal(inputFormat.initialPrice),
        new BN(inputFormat.startTime),
      );

      return JSON.stringify({
        status: "success",
        message: "Create raydium clmm pool successfully",
        transaction: tx,
      });
    } catch (error: any) {
      return JSON.stringify({
        status: "error",
        message: error.message,
        code: error.code || "UNKNOWN_ERROR",
      });
    }
  }
}

export class SolanaRaydiumCreateCpmm extends Tool {
  name = "raydium_create_cpmm";
  description = `Raydium's newest CPMM, does not require marketID, supports Token 2022 standard 

  Inputs (input is a json string):
  mint1: string (required)
  mint2: string (required)
  configId: string (required), stores pool info, index, protocolFeeRate, tradeFeeRate, fundFeeRate, createPoolFee
  mintAAmount: number(int), eg: 1111 (required)
  mintBAmount: number(int), eg: 2222 (required)
  startTime: number(seconds), eg: now number or zero (required)
  `;

  constructor(private solanaKit: SolanaAgentKit) {
    super();
  }

  async _call(input: string): Promise<string> {
    try {
      let inputFormat = JSON.parse(input)

      const tx = await this.solanaKit.raydiumCreateCpmm(
        new PublicKey(inputFormat.mint1),
        new PublicKey(inputFormat.mint2),

        new PublicKey(inputFormat.configId),

        new BN(inputFormat.mintAAmount),
        new BN(inputFormat.mintBAmount),

        new BN(inputFormat.startTime),
      );

      return JSON.stringify({
        status: "success",
        message: "Create raydium cpmm pool successfully",
        transaction: tx,
      });
    } catch (error: any) {
      return JSON.stringify({
        status: "error",
        message: error.message,
        code: error.code || "UNKNOWN_ERROR",
      });
    }
  }
}

export class SolanaOpenbookCreateMarket extends Tool {
  name = "solana_openbook_create_market";
  description = `Openbook marketId, required for ammv4 

  Inputs (input is a json string):
  baseMint: string (required)
  quoteMint: string (required)
  lotSize: number (required)
  tickSize: number (required)
  `;

  constructor(private solanaKit: SolanaAgentKit) {
    super();
  }

  async _call(input: string): Promise<string> {
    try {
      let inputFormat = JSON.parse(input)

      const tx = await this.solanaKit.openbookCreateMarket(
        new PublicKey(inputFormat.baseMint),
        new PublicKey(inputFormat.quoteMint),

        inputFormat.lotSize,
        inputFormat.tickSize,
      );

      return JSON.stringify({
        status: "success",
        message: "Create openbook market successfully",
        transaction: tx,
      });
    } catch (error: any) {
      return JSON.stringify({
        status: "error",
        message: error.message,
        code: error.code || "UNKNOWN_ERROR",
      });
    }
  }
}

<<<<<<< HEAD
export class SolanaResolveAllDomainsTool extends Tool {
  name = "solana_resolve_all_domains";
  description = `Resolve a domain name to a public key.

  Input:
  domain: string, eg "mydomain.blink" or "mydomain.bonk" (required)`;

  constructor(private solanaKit: SolanaAgentKit) {
    super();
  }

  async _call(input: string): Promise<string> {
    try {
      console.log(input)
      const owner = await this.solanaKit.resolveAllDomains(input);

      return JSON.stringify({
        status: "success",
        message: "Domain resolved successfully",
        owner: owner?.toString(),
      });
    } catch (error: any) {
      return JSON.stringify({
        status: "error",
        message: error.message,
        code: error.code || "DOMAIN_RESOLUTION_ERROR",
      });
    }
  }
}

export class SolanaGetOwnedDomains extends Tool {
  name = "solana_get_owned_domains";
  description = `Get all domains owned by a specific wallet address.

  Inputs:
  owner: string, eg "4Be9CvxqHW6BYiRAxW9Q3xu1ycTMWaL5z8NX4HR3ha7t" (required)`;

  constructor(private solanaKit: SolanaAgentKit) {
    super();
  }

  async _call(input: string): Promise<string> {
    try {
      const ownerPubkey = new PublicKey(input);
      const domains = await this.solanaKit.getOwnedAllDomains(ownerPubkey);

      return JSON.stringify({
        status: "success",
        message: "Owned domains fetched successfully",
        domains: domains,
      });
    } catch (error: any) {
      return JSON.stringify({
        status: "error",
        message: error.message,
        code: error.code || "FETCH_OWNED_DOMAINS_ERROR",
      });
    }
  }
}

export class SolanaGetOwnedTldDomains extends Tool {
  name = "solana_get_owned_tld_domains";
  description = `Get all domains owned by the agent's wallet for a specific TLD.

  Inputs:
  tld: string, eg "sol" (required)`;
=======
export class SolanaPythFetchPrice extends Tool {
  name = "solana_pyth_fetch_price";
  description = `Fetch the price of a given price feed from Pyth's Hermes service

  Inputs:
  priceFeedID: string, the price feed ID, e.g., "0xe62df6c8b4a85fe1a67db44dc12de5db330f7ac66b72dc658afedf0f4a415b43" for BTC/USD`;
>>>>>>> cfda7151

  constructor(private solanaKit: SolanaAgentKit) {
    super();
  }

  async _call(input: string): Promise<string> {
    try {
<<<<<<< HEAD
      const domains = await this.solanaKit.getOwnedDomainsForTLD(
        input
      );

      return JSON.stringify({
        status: "success",
        message: "TLD domains fetched successfully",
        domains: domains,
      });
    } catch (error: any) {
      return JSON.stringify({
        status: "error",
        message: error.message,
        code: error.code || "FETCH_TLD_DOMAINS_ERROR",
      });
    }
  }
}

export class SolanaGetAllTlds extends Tool {
  name = "solana_get_all_tlds";
  description = `Get all active top-level domains (TLDs) in the Solana name service`

  constructor(private solanaKit: SolanaAgentKit) {
    super();
  }

  async _call(): Promise<string> {
    try {
      const tlds = await this.solanaKit.getAllDomainsTLDs();

      return JSON.stringify({
        status: "success",
        message: "TLDs fetched successfully",
        tlds: tlds,
      });
    } catch (error: any) {
      return JSON.stringify({
        status: "error",
        message: error.message,
        code: error.code || "FETCH_TLDS_ERROR",
      });
    }
  }
}

export class SolanaGetAllRegisteredDomains extends Tool {
  name = "solana_get_all_registered_domains";
  description = `Get all registered domains across all TLDs in the Solana name service`

  constructor(private solanaKit: SolanaAgentKit) {
    super();
  }

  async _call(): Promise<string> {
    try {
      const domains = await this.solanaKit.getAllRegisteredAllDomains();

      return JSON.stringify({
        status: "success",
        message: "All registered domains fetched successfully",
        domains: domains,
      });
    } catch (error: any) {
      return JSON.stringify({
        status: "error",
        message: error.message,
        code: error.code || "FETCH_ALL_DOMAINS_ERROR",
      });
    }
  }
}

export class SolanaGetMainDomain extends Tool {
  name = "solana_get_main_domain";
  description = `Get the main/favorite domain for a given wallet address.

  Inputs (input is a JSON string):
  owner: string, eg "4Be9CvxqHW6BYiRAxW9Q3xu1ycTMWaL5z8NX4HR3ha7t" (required)`;

  constructor(private solanaKit: SolanaAgentKit) {
    super();
  }

  async _call(input: string): Promise<string> {
    try {
      let inputFormat = JSON.parse(input);
      const ownerPubkey = new PublicKey(inputFormat.owner);
      const mainDomain = await this.solanaKit.getMainAllDomainsDomain(
        ownerPubkey
      );

      return JSON.stringify({
        status: "success",
        message: "Main domain fetched successfully",
        domain: mainDomain,
      });
    } catch (error: any) {
      return JSON.stringify({
        status: "error",
        message: error.message,
        code: error.code || "FETCH_MAIN_DOMAIN_ERROR",
      });
=======
      const price = await this.solanaKit.pythFetchPrice(input);
      let response: PythFetchPriceResponse = {
        status: "success",
        priceFeedID: input,
        price: price,
      };
      return JSON.stringify(response);
    } catch (error: any) {
      let response: PythFetchPriceResponse = {
        status: "error",
        priceFeedID: input,
        message: error.message,
        code: error.code || "UNKNOWN_ERROR",
      };
      return JSON.stringify(response);
>>>>>>> cfda7151
    }
  }
}

export function createSolanaTools(solanaKit: SolanaAgentKit) {
  return [
    new SolanaBalanceTool(solanaKit),
    new SolanaTransferTool(solanaKit),
    new SolanaDeployTokenTool(solanaKit),
    new SolanaDeployCollectionTool(solanaKit),
    new SolanaMintNFTTool(solanaKit),
    new SolanaTradeTool(solanaKit),
    new SolanaRequestFundsTool(solanaKit),
    new SolanaRegisterDomainTool(solanaKit),
    new SolanaGetWalletAddressTool(solanaKit),
    new SolanaPumpfunTokenLaunchTool(solanaKit),
    new SolanaCreateImageTool(solanaKit),
    new SolanaLendAssetTool(solanaKit),
    new SolanaTPSCalculatorTool(solanaKit),
    new SolanaStakeTool(solanaKit),
    new SolanaFetchPriceTool(solanaKit),
    new SolanaResolveDomainTool(solanaKit),
    new SolanaGetDomainTool(solanaKit),
    new SolanaTokenDataTool(solanaKit),
    new SolanaTokenDataByTickerTool(solanaKit),
    new SolanaCompressedAirdropTool(solanaKit),
    new SolanaRaydiumCreateAmmV4(solanaKit),
    new SolanaRaydiumCreateClmm(solanaKit),
    new SolanaRaydiumCreateCpmm(solanaKit),
    new SolanaOpenbookCreateMarket(solanaKit),
    new SolanaCreateSingleSidedWhirlpoolTool(solanaKit),
<<<<<<< HEAD
    new SolanaResolveAllDomainsTool(solanaKit),
=======
    new SolanaPythFetchPrice(solanaKit),
    new SolanaResolveDomain(solanaKit),
>>>>>>> cfda7151
    new SolanaGetOwnedDomains(solanaKit),
    new SolanaGetOwnedTldDomains(solanaKit),
    new SolanaGetAllTlds(solanaKit),
    new SolanaGetAllRegisteredDomains(solanaKit),
    new SolanaGetMainDomain(solanaKit),
  ];
}
<|MERGE_RESOLUTION|>--- conflicted
+++ resolved
@@ -981,7 +981,38 @@
   }
 }
 
-<<<<<<< HEAD
+export class SolanaPythFetchPrice extends Tool {
+  name = "solana_pyth_fetch_price";
+  description = `Fetch the price of a given price feed from Pyth's Hermes service
+
+  Inputs:
+  priceFeedID: string, the price feed ID, e.g., "0xe62df6c8b4a85fe1a67db44dc12de5db330f7ac66b72dc658afedf0f4a415b43" for BTC/USD`;
+
+  constructor(private solanaKit: SolanaAgentKit) {
+    super();
+  }
+
+  async _call(input: string): Promise<string> {
+    try {
+      const price = await this.solanaKit.pythFetchPrice(input);
+      let response: PythFetchPriceResponse = {
+        status: "success",
+        priceFeedID: input,
+        price: price,
+      };
+      return JSON.stringify(response);
+    } catch (error: any) {
+      let response: PythFetchPriceResponse = {
+        status: "error",
+        priceFeedID: input,
+        message: error.message,
+        code: error.code || "UNKNOWN_ERROR",
+      };
+      return JSON.stringify(response);
+    }
+  }
+}
+
 export class SolanaResolveAllDomainsTool extends Tool {
   name = "solana_resolve_all_domains";
   description = `Resolve a domain name to a public key.
@@ -1050,14 +1081,6 @@
 
   Inputs:
   tld: string, eg "sol" (required)`;
-=======
-export class SolanaPythFetchPrice extends Tool {
-  name = "solana_pyth_fetch_price";
-  description = `Fetch the price of a given price feed from Pyth's Hermes service
-
-  Inputs:
-  priceFeedID: string, the price feed ID, e.g., "0xe62df6c8b4a85fe1a67db44dc12de5db330f7ac66b72dc658afedf0f4a415b43" for BTC/USD`;
->>>>>>> cfda7151
 
   constructor(private solanaKit: SolanaAgentKit) {
     super();
@@ -1065,7 +1088,6 @@
 
   async _call(input: string): Promise<string> {
     try {
-<<<<<<< HEAD
       const domains = await this.solanaKit.getOwnedDomainsForTLD(
         input
       );
@@ -1169,23 +1191,6 @@
         message: error.message,
         code: error.code || "FETCH_MAIN_DOMAIN_ERROR",
       });
-=======
-      const price = await this.solanaKit.pythFetchPrice(input);
-      let response: PythFetchPriceResponse = {
-        status: "success",
-        priceFeedID: input,
-        price: price,
-      };
-      return JSON.stringify(response);
-    } catch (error: any) {
-      let response: PythFetchPriceResponse = {
-        status: "error",
-        priceFeedID: input,
-        message: error.message,
-        code: error.code || "UNKNOWN_ERROR",
-      };
-      return JSON.stringify(response);
->>>>>>> cfda7151
     }
   }
 }
@@ -1217,12 +1222,14 @@
     new SolanaRaydiumCreateCpmm(solanaKit),
     new SolanaOpenbookCreateMarket(solanaKit),
     new SolanaCreateSingleSidedWhirlpoolTool(solanaKit),
-<<<<<<< HEAD
+    new SolanaPythFetchPrice(solanaKit),
+    new SolanaResolveDomainTool(solanaKit),
+    new SolanaGetOwnedDomains(solanaKit),
+    new SolanaGetOwnedTldDomains(solanaKit),
+    new SolanaGetAllTlds(solanaKit),
+    new SolanaGetAllRegisteredDomains(solanaKit),
+    new SolanaGetMainDomain(solanaKit),
     new SolanaResolveAllDomainsTool(solanaKit),
-=======
-    new SolanaPythFetchPrice(solanaKit),
-    new SolanaResolveDomain(solanaKit),
->>>>>>> cfda7151
     new SolanaGetOwnedDomains(solanaKit),
     new SolanaGetOwnedTldDomains(solanaKit),
     new SolanaGetAllTlds(solanaKit),
