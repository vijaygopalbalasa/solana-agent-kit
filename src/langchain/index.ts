--- conflicted
+++ resolved
@@ -100,28 +100,6 @@
     super();
   }
 
-<<<<<<< HEAD
-=======
-  private validateInput(input: any): void {
-    if (
-      input.decimals !== undefined &&
-      (typeof input.decimals !== "number" ||
-        input.decimals < 0 ||
-        input.decimals > 9)
-    ) {
-      throw new Error(
-        "decimals must be a number between 0 and 9 when provided",
-      );
-    }
-    if (
-      input.initialSupply !== undefined &&
-      (typeof input.initialSupply !== "number" || input.initialSupply <= 0)
-    ) {
-      throw new Error("initialSupply must be a positive number when provided");
-    }
-  }
-
->>>>>>> 41b3e935
   protected async _call(input: string): Promise<string> {
     try {
       const parsedInput = JSON.parse(input);
