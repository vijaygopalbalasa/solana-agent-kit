--- conflicted
+++ resolved
@@ -1229,14 +1229,6 @@
   }
 }
 
-<<<<<<< HEAD
-export class SolanaTipLinkTool extends Tool {
-  name = "solana_tiplink";
-  description = `Create a TipLink for transferring SOL or SPL tokens.
-  Input is a JSON string with:
-  - amount: number (required) - Amount to transfer
-  - splmintAddress: string (optional) - SPL token mint address`;
-=======
 export class SolanaRockPaperScissorsTool extends Tool {
   name = "rock_paper_scissors";
   description = `Play rock paper scissors to win SEND coins.
@@ -1244,28 +1236,11 @@
   Inputs (input is a JSON string):
   choice: string, either "rock", "paper", or "scissors" (required)
   amount: number, amount of SOL to play with - must be 0.1, 0.01, or 0.005 SOL (required)`;
->>>>>>> e1f7c530
-
-  constructor(private solanaKit: SolanaAgentKit) {
-    super();
-  }
-
-<<<<<<< HEAD
-  protected async _call(input: string): Promise<string> {
-    try {
-      const parsedInput = JSON.parse(input);
-
-      if (!parsedInput.amount) {
-        throw new Error("Amount is required");
-      }
-
-      const amount = parseFloat(parsedInput.amount);
-      const splmintAddress = parsedInput.splmintAddress ? new PublicKey(parsedInput.splmintAddress) : undefined;
-
-      const { url, signature } = await this.solanaKit.createTiplink(
-        amount,
-        splmintAddress
-=======
+
+  constructor(private solanaKit: SolanaAgentKit) {
+    super();
+  }
+
   private validateInput(input: any): void {
     if (input.choice !== undefined) {
       throw new Error("choice is required.");
@@ -1288,12 +1263,51 @@
           | "rock"
           | "paper"
           | "scissors",
->>>>>>> e1f7c530
-      );
-
-      return JSON.stringify({
-        status: "success",
-<<<<<<< HEAD
+      );
+
+      return JSON.stringify({
+        status: "success",
+        message: result,
+      });
+    } catch (error: any) {
+      return JSON.stringify({
+        status: "error",
+        message: error.message,
+        code: error.code || "UNKNOWN_ERROR",
+      });
+    }
+  }
+}
+
+export class SolanaTipLinkTool extends Tool {
+  name = "solana_tiplink";
+  description = `Create a TipLink for transferring SOL or SPL tokens.
+  Input is a JSON string with:
+  - amount: number (required) - Amount to transfer
+  - splmintAddress: string (optional) - SPL token mint address`;
+
+  constructor(private solanaKit: SolanaAgentKit) {
+    super();
+  }
+
+  protected async _call(input: string): Promise<string> {
+    try {
+      const parsedInput = JSON.parse(input);
+
+      if (!parsedInput.amount) {
+        throw new Error("Amount is required");
+      }
+
+      const amount = parseFloat(parsedInput.amount);
+      const splmintAddress = parsedInput.splmintAddress ? new PublicKey(parsedInput.splmintAddress) : undefined;
+
+      const { url, signature } = await this.solanaKit.createTiplink(
+        amount,
+        splmintAddress
+      );
+
+      return JSON.stringify({
+        status: "success",
         url,
         signature,
         amount,
@@ -1301,19 +1315,11 @@
         message: `TipLink created successfully`
       });
 
-=======
-        message: result,
-      });
->>>>>>> e1f7c530
-    } catch (error: any) {
-      return JSON.stringify({
-        status: "error",
-        message: error.message,
-<<<<<<< HEAD
+    } catch (error: any) {
+      return JSON.stringify({
+        status: "error",
+        message: error.message,
         code: error.code || "UNKNOWN_ERROR"
-=======
-        code: error.code || "UNKNOWN_ERROR",
->>>>>>> e1f7c530
       });
     }
   }
@@ -1353,10 +1359,7 @@
     new SolanaGetMainDomain(solanaKit),
     new SolanaResolveAllDomainsTool(solanaKit),
     new SolanaCreateGibworkTask(solanaKit),
-<<<<<<< HEAD
+    new SolanaRockPaperScissorsTool(solanaKit),
     new SolanaTipLinkTool(solanaKit),
-=======
-    new SolanaRockPaperScissorsTool(solanaKit),
->>>>>>> e1f7c530
   ];
 }