import { PublicKey } from "@solana/web3.js";
import { BN } from "bn.js";
import Decimal from "decimal.js";
import { Tool } from "langchain/tools";
import { SolanaAgentKit } from "../index";
import { create_image } from "../tools/create_image";
<<<<<<< HEAD
import { toJSON } from "../utils/toJSON";
=======
import { fetchPrice } from "../tools/fetch_price";
import { BN } from "@coral-xyz/anchor";
import Decimal from "decimal.js";
import { FEE_TIERS } from "../tools";
>>>>>>> 7bafadb3

export class SolanaBalanceTool extends Tool {
  name = "solana_balance";
  description = `Get the balance of a Solana wallet or token account.

  If you want to get the balance of your wallet, you don't need to provide the tokenAddress.
  If no tokenAddress is provided, the balance will be in SOL.

  Inputs:
  tokenAddress: string, eg "So11111111111111111111111111111111111111112" (optional)`;

  constructor(private solanaKit: SolanaAgentKit) {
    super();
  }

  protected async _call(input: string): Promise<string> {
    try {
      const tokenAddress = input ? new PublicKey(input) : undefined;
      const balance = await this.solanaKit.getBalance(tokenAddress);

      return JSON.stringify({
        status: "success",
        balance: balance,
        token: input || "SOL",
      });
    } catch (error: any) {
      return JSON.stringify({
        status: "error",
        message: error.message,
        code: error.code || "UNKNOWN_ERROR",
      });
    }
  }
}

export class SolanaTransferTool extends Tool {
  name = "solana_transfer";
  description = `Transfer tokens or SOL to another address ( also called as wallet address ).

  Inputs ( input is a JSON string ):
  to: string, eg "8x2dR8Mpzuz2YqyZyZjUbYWKSWesBo5jMx2Q9Y86udVk" (required)
  amount: number, eg 1 (required)
  mint?: string, eg "So11111111111111111111111111111111111111112" or "SENDdRQtYMWaQrBroBrJ2Q53fgVuq95CV9UPGEvpCxa" (optional)`;

  constructor(private solanaKit: SolanaAgentKit) {
    super();
  }

  protected async _call(input: string): Promise<string> {
    try {
      const parsedInput = JSON.parse(input);

      const recipient = new PublicKey(parsedInput.to);
      const mintAddress = parsedInput.mint
        ? new PublicKey(parsedInput.mint)
        : undefined;

      const tx = await this.solanaKit.transfer(
        recipient,
        parsedInput.amount,
        mintAddress
      );

      return JSON.stringify({
        status: "success",
        message: "Transfer completed successfully",
        amount: parsedInput.amount,
        recipient: parsedInput.to,
        token: parsedInput.mint || "SOL",
        transaction: tx,
      });
    } catch (error: any) {
      return JSON.stringify({
        status: "error",
        message: error.message,
        code: error.code || "UNKNOWN_ERROR",
      });
    }
  }
}

export class SolanaDeployTokenTool extends Tool {
  name = "solana_deploy_token";
  description = `Deploy a new token on Solana blockchain.

  Inputs (input is a JSON string):
  name: string, eg "My Token" (required)
  uri: string, eg "https://example.com/token.json" (required) 
  symbol: string, eg "MTK" (required)
  decimals?: number, eg 9 (optional, defaults to 9)
  initialSupply?: number, eg 1000000 (optional)`;

  constructor(private solanaKit: SolanaAgentKit) {
    super();
  }

  protected async _call(input: string): Promise<string> {
    try {
      const parsedInput = JSON.parse(input);

      const result = await this.solanaKit.deployToken(
        parsedInput.name,
        parsedInput.uri,
        parsedInput.symbol,
        parsedInput.decimals,
        parsedInput.initialSupply
      );

      return JSON.stringify({
        status: "success",
        message: "Token deployed successfully",
        mintAddress: result.mint.toString(),
        decimals: parsedInput.decimals || 9,
      });
    } catch (error: any) {
      return JSON.stringify({
        status: "error",
        message: error.message,
        code: error.code || "UNKNOWN_ERROR",
      });
    }
  }
}

export class SolanaDeployCollectionTool extends Tool {
  name = "solana_deploy_collection";
  description = `Deploy a new NFT collection on Solana blockchain.

  Inputs (input is a JSON string):
  name: string, eg "My Collection" (required)
  uri: string, eg "https://example.com/collection.json" (required)
  royaltyBasisPoints?: number, eg 500 for 5% (optional)`;

  constructor(private solanaKit: SolanaAgentKit) {
    super();
  }

  protected async _call(input: string): Promise<string> {
    try {
      const parsedInput = JSON.parse(input);

      const result = await this.solanaKit.deployCollection(parsedInput);

      return JSON.stringify({
        status: "success",
        message: "Collection deployed successfully",
        collectionAddress: result.collectionAddress.toString(),
        name: parsedInput.name,
      });
    } catch (error: any) {
      return JSON.stringify({
        status: "error",
        message: error.message,
        code: error.code || "UNKNOWN_ERROR",
      });
    }
  }
}

export class SolanaMintNFTTool extends Tool {
  name = "solana_mint_nft";
  description = `Mint a new NFT in a collection on Solana blockchain.

    Inputs (input is a JSON string):
    collectionMint: string, eg "J1S9H3QjnRtBbbuD4HjPV6RpRhwuk4zKbxsnCHuTgh9w" (required) - The address of the collection to mint into
    name: string, eg "My NFT" (required)
    uri: string, eg "https://example.com/nft.json" (required)
    recipient?: string, eg "9aUn5swQzUTRanaaTwmszxiv89cvFwUCjEBv1vZCoT1u" (optional) - The wallet to receive the NFT, defaults to agent's wallet which is ${this.solanaKit.wallet_address.toString()}`;

  constructor(private solanaKit: SolanaAgentKit) {
    super();
  }

  protected async _call(input: string): Promise<string> {
    try {
      const parsedInput = JSON.parse(input);

      const result = await this.solanaKit.mintNFT(
        new PublicKey(parsedInput.collectionMint),
        {
          name: parsedInput.name,
          uri: parsedInput.uri,
        },
        parsedInput.recipient
          ? new PublicKey(parsedInput.recipient)
          : this.solanaKit.wallet_address
      );

      return JSON.stringify({
        status: "success",
        message: "NFT minted successfully",
        mintAddress: result.mint.toString(),
        metadata: {
          name: parsedInput.name,
          symbol: parsedInput.symbol,
          uri: parsedInput.uri,
        },
        recipient: parsedInput.recipient || result.mint.toString(),
      });
    } catch (error: any) {
      return JSON.stringify({
        status: "error",
        message: error.message,
        code: error.code || "UNKNOWN_ERROR",
      });
    }
  }
}

export class SolanaTradeTool extends Tool {
  name = "solana_trade";
  description = `This tool can be used to swap tokens to another token ( It uses Jupiter Exchange ).

  Inputs ( input is a JSON string ):
  outputMint: string, eg "So11111111111111111111111111111111111111112" or "SENDdRQtYMWaQrBroBrJ2Q53fgVuq95CV9UPGEvpCxa" (required)
  inputAmount: number, eg 1 or 0.01 (required)
  inputMint?: string, eg "So11111111111111111111111111111111111111112" (optional)
  slippageBps?: number, eg 100 (optional)`;

  constructor(private solanaKit: SolanaAgentKit) {
    super();
  }

  protected async _call(input: string): Promise<string> {
    try {
      const parsedInput = JSON.parse(input);

      const tx = await this.solanaKit.trade(
        new PublicKey(parsedInput.outputMint),
        parsedInput.inputAmount,
        parsedInput.inputMint
          ? new PublicKey(parsedInput.inputMint)
          : new PublicKey("So11111111111111111111111111111111111111112"),
        parsedInput.slippageBps
      );

      return JSON.stringify({
        status: "success",
        message: "Trade executed successfully",
        transaction: tx,
        inputAmount: parsedInput.inputAmount,
        inputToken: parsedInput.inputMint || "SOL",
        outputToken: parsedInput.outputMint,
      });
    } catch (error: any) {
      return JSON.stringify({
        status: "error",
        message: error.message,
        code: error.code || "UNKNOWN_ERROR",
      });
    }
  }
}

export class SolanaRequestFundsTool extends Tool {
  name = "solana_request_funds";
  description = "Request SOL from Solana faucet (devnet/testnet only)";

  constructor(private solanaKit: SolanaAgentKit) {
    super();
  }

  protected async _call(_input: string): Promise<string> {
    try {
      await this.solanaKit.requestFaucetFunds();

      return JSON.stringify({
        status: "success",
        message: "Successfully requested faucet funds",
        network: this.solanaKit.connection.rpcEndpoint.split("/")[2],
      });
    } catch (error: any) {
      return JSON.stringify({
        status: "error",
        message: error.message,
        code: error.code || "UNKNOWN_ERROR",
      });
    }
  }
}

export class SolanaRegisterDomainTool extends Tool {
  name = "solana_register_domain";
  description = `Register a .sol domain name for your wallet.

  Inputs:
  name: string, eg "pumpfun.sol" (required)
  spaceKB: number, eg 1 (optional, default is 1)
  `;

  constructor(private solanaKit: SolanaAgentKit) {
    super();
  }

  private validateInput(input: any): void {
    if (!input.name || typeof input.name !== "string") {
      throw new Error("name is required and must be a string");
    }
    if (
      input.spaceKB !== undefined &&
      (typeof input.spaceKB !== "number" || input.spaceKB <= 0)
    ) {
      throw new Error("spaceKB must be a positive number when provided");
    }
  }

  protected async _call(input: string): Promise<string> {
    try {
      const parsedInput = toJSON(input);
      this.validateInput(parsedInput);

      const tx = await this.solanaKit.registerDomain(
        parsedInput.name,
        parsedInput.spaceKB || 1
      );

      return JSON.stringify({
        status: "success",
        message: "Domain registered successfully",
        transaction: tx,
        domain: `${parsedInput.name}.sol`,
        spaceKB: parsedInput.spaceKB || 1,
      });
    } catch (error: any) {
      return JSON.stringify({
        status: "error",
        message: error.message,
        code: error.code || "UNKNOWN_ERROR",
      });
    }
  }
}

export class SolanaResolveDomainTool extends Tool {
  name = "solana_resolve_domain";
  description = `Resolve a .sol domain to a Solana PublicKey.

  Inputs:
  domain: string, eg "pumpfun.sol" or "pumpfun"(required)
  `;

  constructor(private solanaKit: SolanaAgentKit) {
    super();
  }

  protected async _call(input: string): Promise<string> {
    try {
      const domain = input.trim();
      const publicKey = await this.solanaKit.resolveSolDomain(domain);

      return JSON.stringify({
        status: "success",
        message: "Domain resolved successfully",
        publicKey: publicKey.toBase58(),
      });
    } catch (error: any) {
      return JSON.stringify({
        status: "error",
        message: error.message,
        code: error.code || "UNKNOWN_ERROR",
      });
    }
  }
}

export class SolanaGetDomainTool extends Tool {
  name = "solana_get_domain";
  description = `Retrieve the .sol domain associated for a given account address.

  Inputs:
  account: string, eg "4Be9CvxqHW6BYiRAxW9Q3xu1ycTMWaL5z8NX4HR3ha7t" (required)
  `;

  constructor(private solanaKit: SolanaAgentKit) {
    super();
  }

  protected async _call(input: string): Promise<string> {
    try {
      const account = new PublicKey(input.trim());
      const domain = await this.solanaKit.getPrimaryDomain(account);

      return JSON.stringify({
        status: "success",
        message: "Primary domain retrieved successfully",
        domain,
      });
    } catch (error: any) {
      return JSON.stringify({
        status: "error",
        message: error.message,
        code: error.code || "UNKNOWN_ERROR",
      });
    }
  }
}

export class SolanaGetWalletAddressTool extends Tool {
  name = "solana_get_wallet_address";
  description = `Get the wallet address of the agent`;

  constructor(private solanaKit: SolanaAgentKit) {
    super();
  }

  async _call(_input: string): Promise<string> {
    return this.solanaKit.wallet_address.toString();
  }
}

export class SolanaPumpfunTokenLaunchTool extends Tool {
  name = "solana_launch_pumpfun_token";

  description = `This tool can be used to launch a token on Pump.fun,
   do not use this tool for any other purpose, or for creating SPL tokens.
   If the user asks you to chose the parameters, you should generate valid values.
   For generating the image, you can use the solana_create_image tool.

   Inputs:
   tokenName: string, eg "PumpFun Token",
   tokenTicker: string, eg "PUMP",
   description: string, eg "PumpFun Token is a token on the Solana blockchain",
   imageUrl: string, eg "https://i.imgur.com/UFm07Np_d.png`;

  constructor(private solanaKit: SolanaAgentKit) {
    super();
  }

  private validateInput(input: any): void {
    if (!input.tokenName || typeof input.tokenName !== "string") {
      throw new Error("tokenName is required and must be a string");
    }
    if (!input.tokenTicker || typeof input.tokenTicker !== "string") {
      throw new Error("tokenTicker is required and must be a string");
    }
    if (!input.description || typeof input.description !== "string") {
      throw new Error("description is required and must be a string");
    }
    if (!input.imageUrl || typeof input.imageUrl !== "string") {
      throw new Error("imageUrl is required and must be a string");
    }
    if (
      input.initialLiquiditySOL !== undefined &&
      typeof input.initialLiquiditySOL !== "number"
    ) {
      throw new Error("initialLiquiditySOL must be a number when provided");
    }
  }

  protected async _call(input: string): Promise<string> {
    try {
      // Parse and normalize input
      input = input.trim();
      let parsedInput = JSON.parse(input);

      this.validateInput(parsedInput);

      // Launch token with validated input
      await this.solanaKit.launchPumpFunToken(
        parsedInput.tokenName,
        parsedInput.tokenTicker,
        parsedInput.description,
        parsedInput.imageUrl,
        {
          twitter: parsedInput.twitter,
          telegram: parsedInput.telegram,
          website: parsedInput.website,
          initialLiquiditySOL: parsedInput.initialLiquiditySOL,
        }
      );

      return JSON.stringify({
        status: "success",
        message: "Token launched successfully on Pump.fun",
        tokenName: parsedInput.tokenName,
        tokenTicker: parsedInput.tokenTicker,
      });
    } catch (error: any) {
      return JSON.stringify({
        status: "error",
        message: error.message,
        code: error.code || "UNKNOWN_ERROR",
      });
    }
  }
}

export class SolanaCreateImageTool extends Tool {
  name = "solana_create_image";
  description =
    "Create an image using OpenAI's DALL-E. Input should be a string prompt for the image.";

  constructor(private solanaKit: SolanaAgentKit) {
    super();
  }

  private validateInput(input: string): void {
    if (typeof input !== "string" || input.trim().length === 0) {
      throw new Error("Input must be a non-empty string prompt");
    }
  }

  protected async _call(input: string): Promise<string> {
    try {
      this.validateInput(input);
      const result = await create_image(this.solanaKit, input.trim());

      return JSON.stringify({
        status: "success",
        message: "Image created successfully",
        ...result,
      });
    } catch (error: any) {
      return JSON.stringify({
        status: "error",
        message: error.message,
        code: error.code || "UNKNOWN_ERROR",
      });
    }
  }
}

export class SolanaLendAssetTool extends Tool {
  name = "solana_lend_asset";
  description = `Lend idle USDC for yield using Lulo. ( only USDC is supported )

  Inputs (input is a json string):
  amount: number, eg 1, 0.01 (required)`;

  constructor(private solanaKit: SolanaAgentKit) {
    super();
  }

  async _call(input: string): Promise<string> {
    try {
      let amount = JSON.parse(input).amount || input;

      const tx = await this.solanaKit.lendAssets(amount);

      return JSON.stringify({
        status: "success",
        message: "Asset lent successfully",
        transaction: tx,
        amount: amount,
      });
    } catch (error: any) {
      return JSON.stringify({
        status: "error",
        message: error.message,
        code: error.code || "UNKNOWN_ERROR",
      });
    }
  }
}

export class SolanaTPSCalculatorTool extends Tool {
  name = "solana_get_tps";
  description = "Get the current TPS of the Solana network";

  constructor(private solanaKit: SolanaAgentKit) {
    super();
  }

  async _call(_input: string): Promise<string> {
    try {
      const tps = await this.solanaKit.getTPS();
      return `Solana (mainnet-beta) current transactions per second: ${tps}`;
    } catch (error: any) {
      return `Error fetching TPS: ${error.message}`;
    }
  }
}

<<<<<<< HEAD
export class SolanaRaydiumCreateAmmV4 extends Tool {
  name = "raydium_create_ammV4";
  description = `Raydium's Legacy AMM that requiers an OpenBook marketID

  Inputs (input is a json string):
  marketId: string (required)
  baseAmount: number(int), eg: 111111 (required)
  quoteAmount: number(int), eg: 111111 (required)
  startTime: number(seconds), eg: now number or zero (required)
  `;
=======
export class SolanaStakeTool extends Tool {
  name = "solana_stake";
  description = `This tool can be used to stake your SOL (Solana), also called as SOL staking or liquid staking.

  Inputs ( input is a JSON string ):
  amount: number, eg 1 or 0.01 (required)`;
>>>>>>> 7bafadb3

  constructor(private solanaKit: SolanaAgentKit) {
    super();
  }

<<<<<<< HEAD
  async _call(input: string): Promise<string> {
    try {
      let inputFormat = JSON.parse(input)

      const tx = await this.solanaKit.raydiumCreateAmmV4(
        new PublicKey(inputFormat.marketId),
        new BN(inputFormat.baseAmount),
        new BN(inputFormat.quoteAmount),
        new BN(inputFormat.startTime),
      );

      return JSON.stringify({
        status: "success",
        message: "Create raydium amm v4 pool successfully",
        transaction: tx,
=======
  protected async _call(input: string): Promise<string> {
    try {
      const parsedInput = JSON.parse(input) || Number(input);

      const tx = await this.solanaKit.stake(parsedInput.amount);

      return JSON.stringify({
        status: "success",
        message: "Staked successfully",
        transaction: tx,
        amount: parsedInput.amount,
>>>>>>> 7bafadb3
      });
    } catch (error: any) {
      return JSON.stringify({
        status: "error",
        message: error.message,
        code: error.code || "UNKNOWN_ERROR",
      });
    }
  }
}

<<<<<<< HEAD
export class SolanaRaydiumCreateClmm extends Tool {
  name = "raydium_create_clmm";
  description = `Concentrated liquidity market maker, custom liquidity ranges, increased capital efficiency

  Inputs (input is a json string):
  mint1: string (required)
  mint2: string (required)
  configId: string (required) stores pool info, id, index, protocolFeeRate, tradeFeeRate, tickSpacing, fundFeeRate
  initialPrice: number, eg: 123.12 (required)
  startTime: number(seconds), eg: now number or zero (required)
  `;
=======
/**
 * Tool to fetch the price of a token in USDC
 */
export class SolanaFetchPriceTool extends Tool {
  name = "solana_fetch_price";
  description = `Fetch the price of a given token in USDC.
  
  Inputs:
  - tokenId: string, the mint address of the token, e.g., "JUPyiwrYJFskUPiHa7hkeR8VUtAeFoSYbKedZNsDvCN"`;
>>>>>>> 7bafadb3

  constructor(private solanaKit: SolanaAgentKit) {
    super();
  }

  async _call(input: string): Promise<string> {
    try {
<<<<<<< HEAD
      let inputFormat = JSON.parse(input)

      const tx = await this.solanaKit.raydiumCreateClmm(
        new PublicKey(inputFormat.mint1),
        new PublicKey(inputFormat.mint2),

        new PublicKey(inputFormat.configId),

        new Decimal(inputFormat.initialPrice),
        new BN(inputFormat.startTime),
      );

      return JSON.stringify({
        status: "success",
        message: "Create raydium clmm pool successfully",
        transaction: tx,
=======
      const price = await fetchPrice(this.solanaKit, input.trim());
      return JSON.stringify({
        status: "success",
        tokenId: input.trim(),
        priceInUSDC: price,
      });
    } catch (error: any) {
      return JSON.stringify({
        status: "error",
        message: error.message,
        code: error.code || "UNKNOWN_ERROR",
      });
    }
  }
}

export class SolanaTokenDataTool extends Tool {
  name = "solana_token_data";
  description = `Get the token data for a given token mint address

  Inputs: mintAddress is required.
  mintAddress: string, eg "So11111111111111111111111111111111111111112" (required)`;

  constructor(private solanaKit: SolanaAgentKit) {
    super();
  }

  protected async _call(input: string): Promise<string> {
    try {
      const parsedInput = input.trim();

      const tokenData = await this.solanaKit.getTokenDataByAddress(parsedInput);

      return JSON.stringify({
        status: "success",
        tokenData: tokenData,
>>>>>>> 7bafadb3
      });
    } catch (error: any) {
      return JSON.stringify({
        status: "error",
        message: error.message,
        code: error.code || "UNKNOWN_ERROR",
      });
    }
  }
}

<<<<<<< HEAD
export class SolanaRaydiumCreateCpmm extends Tool {
  name = "raydium_create_cpmm";
  description = `Raydium's newest CPMM, does not require marketID, supports Token 2022 standard 

  Inputs (input is a json string):
  mint1: string (required)
  mint2: string (required)
  configId: string (required), stores pool info, index, protocolFeeRate, tradeFeeRate, fundFeeRate, createPoolFee
  mintAAmount: number(int), eg: 1111 (required)
  mintBAmount: number(int), eg: 2222 (required)
  startTime: number(seconds), eg: now number or zero (required)
  `;
=======
export class SolanaTokenDataByTickerTool extends Tool {
  name = "solana_token_data_by_ticker";
  description = `Get the token data for a given token ticker

  Inputs: ticker is required.
  ticker: string, eg "USDC" (required)`;
>>>>>>> 7bafadb3

  constructor(private solanaKit: SolanaAgentKit) {
    super();
  }

<<<<<<< HEAD
  async _call(input: string): Promise<string> {
    try {
      let inputFormat = JSON.parse(input)

      const tx = await this.solanaKit.raydiumCreateCpmm(
        new PublicKey(inputFormat.mint1),
        new PublicKey(inputFormat.mint2),

        new PublicKey(inputFormat.configId),

        new BN(inputFormat.mintAAmount),
        new BN(inputFormat.mintBAmount),

        new BN(inputFormat.startTime),
=======
  protected async _call(input: string): Promise<string> {
    try {
      const ticker = input.trim();
      const tokenData = await this.solanaKit.getTokenDataByTicker(ticker);
      return JSON.stringify({
        status: "success",
        tokenData: tokenData,
      });
    } catch (error: any) {
      return JSON.stringify({
        status: "error",
        message: error.message,
        code: error.code || "UNKNOWN_ERROR",
      });
    }
  }
}

export class SolanaCompressedAirdropTool extends Tool {
  name = "solana_compressed_airdrop";
  description = `Airdrop SPL tokens with ZK Compression (also called as airdropping tokens)
  
  Inputs (input is a JSON string):
  mintAddress: string, the mint address of the token, e.g., "JUPyiwrYJFskUPiHa7hkeR8VUtAeFoSYbKedZNsDvCN" (required)
  amount: number, the amount of tokens to airdrop per recipient, e.g., 42 (required)
  decimals: number, the decimals of the token, e.g., 6 (required)
  recipients: string[], the recipient addresses, e.g., ["1nc1nerator11111111111111111111111111111111"] (required)
  priorityFeeInLamports: number, the priority fee in lamports. Default is 30_000. (optional)
  shouldLog: boolean, whether to log progress to stdout. Default is false. (optional)`;

  constructor(private solanaKit: SolanaAgentKit) {
    super();
  }

  protected async _call(input: string): Promise<string> {
    try {
      const parsedInput = JSON.parse(input);

      const txs = await this.solanaKit.sendCompressedAirdrop(
        parsedInput.mintAddress,
        parsedInput.amount,
        parsedInput.decimals,
        parsedInput.recipients,
        parsedInput.priorityFeeInLamports || 30_000,
        parsedInput.shouldLog || false
>>>>>>> 7bafadb3
      );

      return JSON.stringify({
        status: "success",
<<<<<<< HEAD
        message: "Create raydium cpmm pool successfully",
        transaction: tx,
=======
        message: `Airdropped ${parsedInput.amount} tokens to ${parsedInput.recipients.length} recipients.`,
        transactionHashes: txs,
>>>>>>> 7bafadb3
      });
    } catch (error: any) {
      return JSON.stringify({
        status: "error",
        message: error.message,
        code: error.code || "UNKNOWN_ERROR",
      });
    }
  }
}

<<<<<<< HEAD
export class SolanaOpenbookCreateMarket extends Tool {
  name = "solana_openbook_create_market";
  description = `Openbook marketId, required for ammv4 

  Inputs (input is a json string):
  baseMint: string (required)
  quoteMint: string (required)
  lotSize: number (required)
  tickSize: number (required)
  `;
=======
export class SolanaCreateSingleSidedWhirlpoolTool extends Tool {
  name = "create_orca_single_sided_whirlpool";
  description = `Create a single-sided Whirlpool with liquidity.

  Inputs (input is a JSON string):
  - depositTokenAmount: number, eg: 1000000000 (required, in units of deposit token including decimals)
  - depositTokenMint: string, eg: "DepositTokenMintAddress" (required, mint address of deposit token)
  - otherTokenMint: string, eg: "OtherTokenMintAddress" (required, mint address of other token)
  - initialPrice: number, eg: 0.001 (required, initial price of deposit token in terms of other token)
  - maxPrice: number, eg: 5.0 (required, maximum price at which liquidity is added)
  - feeTier: number, eg: 0.30 (required, fee tier for the pool)`;
>>>>>>> 7bafadb3

  constructor(private solanaKit: SolanaAgentKit) {
    super();
  }

  async _call(input: string): Promise<string> {
    try {
<<<<<<< HEAD
      let inputFormat = JSON.parse(input)

      const tx = await this.solanaKit.openbookCreateMarket(
        new PublicKey(inputFormat.baseMint),
        new PublicKey(inputFormat.quoteMint),

        inputFormat.lotSize,
        inputFormat.tickSize,
=======
      const inputFormat = JSON.parse(input);
      const depositTokenAmount = new BN(inputFormat.depositTokenAmount);
      const depositTokenMint = new PublicKey(inputFormat.depositTokenMint);
      const otherTokenMint = new PublicKey(inputFormat.otherTokenMint);
      const initialPrice = new Decimal(inputFormat.initialPrice);
      const maxPrice = new Decimal(inputFormat.maxPrice);
      const feeTier = inputFormat.feeTier;

      if (!feeTier || !(feeTier in FEE_TIERS)) {
        throw new Error(`Invalid feeTier. Available options: ${Object.keys(FEE_TIERS).join(", ")}`);
      }

      const txId = await this.solanaKit.createOrcaSingleSidedWhirlpool(
        depositTokenAmount,
        depositTokenMint,
        otherTokenMint,
        initialPrice,
        maxPrice,
        feeTier,
>>>>>>> 7bafadb3
      );

      return JSON.stringify({
        status: "success",
<<<<<<< HEAD
        message: "Create openbook market successfully",
        transaction: tx,
=======
        message: "Single-sided Whirlpool created successfully",
        transaction: txId,
>>>>>>> 7bafadb3
      });
    } catch (error: any) {
      return JSON.stringify({
        status: "error",
        message: error.message,
        code: error.code || "UNKNOWN_ERROR",
      });
    }
  }
}

<<<<<<< HEAD
=======

>>>>>>> 7bafadb3
export function createSolanaTools(solanaKit: SolanaAgentKit) {
  return [
    new SolanaBalanceTool(solanaKit),
    new SolanaTransferTool(solanaKit),
    new SolanaDeployTokenTool(solanaKit),
    new SolanaDeployCollectionTool(solanaKit),
    new SolanaMintNFTTool(solanaKit),
    new SolanaTradeTool(solanaKit),
    new SolanaRequestFundsTool(solanaKit),
    new SolanaRegisterDomainTool(solanaKit),
    new SolanaGetWalletAddressTool(solanaKit),
    new SolanaPumpfunTokenLaunchTool(solanaKit),
    new SolanaCreateImageTool(solanaKit),
    new SolanaLendAssetTool(solanaKit),
    new SolanaTPSCalculatorTool(solanaKit),
<<<<<<< HEAD
    new SolanaRaydiumCreateAmmV4(solanaKit),
    new SolanaRaydiumCreateClmm(solanaKit),
    new SolanaRaydiumCreateCpmm(solanaKit),
    new SolanaOpenbookCreateMarket(solanaKit),
=======
    new SolanaStakeTool(solanaKit),
    new SolanaFetchPriceTool(solanaKit),
    new SolanaResolveDomainTool(solanaKit),
    new SolanaGetDomainTool(solanaKit),
    new SolanaTokenDataTool(solanaKit),
    new SolanaTokenDataByTickerTool(solanaKit),
    new SolanaCompressedAirdropTool(solanaKit),
>>>>>>> 7bafadb3
  ];
}<|MERGE_RESOLUTION|>--- conflicted
+++ resolved
@@ -1,17 +1,12 @@
 import { PublicKey } from "@solana/web3.js";
-import { BN } from "bn.js";
 import Decimal from "decimal.js";
 import { Tool } from "langchain/tools";
 import { SolanaAgentKit } from "../index";
 import { create_image } from "../tools/create_image";
-<<<<<<< HEAD
-import { toJSON } from "../utils/toJSON";
-=======
 import { fetchPrice } from "../tools/fetch_price";
 import { BN } from "@coral-xyz/anchor";
-import Decimal from "decimal.js";
 import { FEE_TIERS } from "../tools";
->>>>>>> 7bafadb3
+import { toJSON } from "../utils/toJSON";
 
 export class SolanaBalanceTool extends Tool {
   name = "solana_balance";
@@ -585,47 +580,17 @@
   }
 }
 
-<<<<<<< HEAD
-export class SolanaRaydiumCreateAmmV4 extends Tool {
-  name = "raydium_create_ammV4";
-  description = `Raydium's Legacy AMM that requiers an OpenBook marketID
-
-  Inputs (input is a json string):
-  marketId: string (required)
-  baseAmount: number(int), eg: 111111 (required)
-  quoteAmount: number(int), eg: 111111 (required)
-  startTime: number(seconds), eg: now number or zero (required)
-  `;
-=======
 export class SolanaStakeTool extends Tool {
   name = "solana_stake";
   description = `This tool can be used to stake your SOL (Solana), also called as SOL staking or liquid staking.
 
   Inputs ( input is a JSON string ):
   amount: number, eg 1 or 0.01 (required)`;
->>>>>>> 7bafadb3
-
-  constructor(private solanaKit: SolanaAgentKit) {
-    super();
-  }
-
-<<<<<<< HEAD
-  async _call(input: string): Promise<string> {
-    try {
-      let inputFormat = JSON.parse(input)
-
-      const tx = await this.solanaKit.raydiumCreateAmmV4(
-        new PublicKey(inputFormat.marketId),
-        new BN(inputFormat.baseAmount),
-        new BN(inputFormat.quoteAmount),
-        new BN(inputFormat.startTime),
-      );
-
-      return JSON.stringify({
-        status: "success",
-        message: "Create raydium amm v4 pool successfully",
-        transaction: tx,
-=======
+
+  constructor(private solanaKit: SolanaAgentKit) {
+    super();
+  }
+
   protected async _call(input: string): Promise<string> {
     try {
       const parsedInput = JSON.parse(input) || Number(input);
@@ -637,31 +602,17 @@
         message: "Staked successfully",
         transaction: tx,
         amount: parsedInput.amount,
->>>>>>> 7bafadb3
-      });
-    } catch (error: any) {
-      return JSON.stringify({
-        status: "error",
-        message: error.message,
-        code: error.code || "UNKNOWN_ERROR",
-      });
-    }
-  }
-}
-
-<<<<<<< HEAD
-export class SolanaRaydiumCreateClmm extends Tool {
-  name = "raydium_create_clmm";
-  description = `Concentrated liquidity market maker, custom liquidity ranges, increased capital efficiency
-
-  Inputs (input is a json string):
-  mint1: string (required)
-  mint2: string (required)
-  configId: string (required) stores pool info, id, index, protocolFeeRate, tradeFeeRate, tickSpacing, fundFeeRate
-  initialPrice: number, eg: 123.12 (required)
-  startTime: number(seconds), eg: now number or zero (required)
-  `;
-=======
+      });
+    } catch (error: any) {
+      return JSON.stringify({
+        status: "error",
+        message: error.message,
+        code: error.code || "UNKNOWN_ERROR",
+      });
+    }
+  }
+}
+
 /**
  * Tool to fetch the price of a token in USDC
  */
@@ -671,7 +622,6 @@
   
   Inputs:
   - tokenId: string, the mint address of the token, e.g., "JUPyiwrYJFskUPiHa7hkeR8VUtAeFoSYbKedZNsDvCN"`;
->>>>>>> 7bafadb3
 
   constructor(private solanaKit: SolanaAgentKit) {
     super();
@@ -679,24 +629,6 @@
 
   async _call(input: string): Promise<string> {
     try {
-<<<<<<< HEAD
-      let inputFormat = JSON.parse(input)
-
-      const tx = await this.solanaKit.raydiumCreateClmm(
-        new PublicKey(inputFormat.mint1),
-        new PublicKey(inputFormat.mint2),
-
-        new PublicKey(inputFormat.configId),
-
-        new Decimal(inputFormat.initialPrice),
-        new BN(inputFormat.startTime),
-      );
-
-      return JSON.stringify({
-        status: "success",
-        message: "Create raydium clmm pool successfully",
-        transaction: tx,
-=======
       const price = await fetchPrice(this.solanaKit, input.trim());
       return JSON.stringify({
         status: "success",
@@ -733,60 +665,28 @@
       return JSON.stringify({
         status: "success",
         tokenData: tokenData,
->>>>>>> 7bafadb3
-      });
-    } catch (error: any) {
-      return JSON.stringify({
-        status: "error",
-        message: error.message,
-        code: error.code || "UNKNOWN_ERROR",
-      });
-    }
-  }
-}
-
-<<<<<<< HEAD
-export class SolanaRaydiumCreateCpmm extends Tool {
-  name = "raydium_create_cpmm";
-  description = `Raydium's newest CPMM, does not require marketID, supports Token 2022 standard 
-
-  Inputs (input is a json string):
-  mint1: string (required)
-  mint2: string (required)
-  configId: string (required), stores pool info, index, protocolFeeRate, tradeFeeRate, fundFeeRate, createPoolFee
-  mintAAmount: number(int), eg: 1111 (required)
-  mintBAmount: number(int), eg: 2222 (required)
-  startTime: number(seconds), eg: now number or zero (required)
-  `;
-=======
+      });
+    } catch (error: any) {
+      return JSON.stringify({
+        status: "error",
+        message: error.message,
+        code: error.code || "UNKNOWN_ERROR",
+      });
+    }
+  }
+}
+
 export class SolanaTokenDataByTickerTool extends Tool {
   name = "solana_token_data_by_ticker";
   description = `Get the token data for a given token ticker
 
   Inputs: ticker is required.
   ticker: string, eg "USDC" (required)`;
->>>>>>> 7bafadb3
-
-  constructor(private solanaKit: SolanaAgentKit) {
-    super();
-  }
-
-<<<<<<< HEAD
-  async _call(input: string): Promise<string> {
-    try {
-      let inputFormat = JSON.parse(input)
-
-      const tx = await this.solanaKit.raydiumCreateCpmm(
-        new PublicKey(inputFormat.mint1),
-        new PublicKey(inputFormat.mint2),
-
-        new PublicKey(inputFormat.configId),
-
-        new BN(inputFormat.mintAAmount),
-        new BN(inputFormat.mintBAmount),
-
-        new BN(inputFormat.startTime),
-=======
+
+  constructor(private solanaKit: SolanaAgentKit) {
+    super();
+  }
+
   protected async _call(input: string): Promise<string> {
     try {
       const ticker = input.trim();
@@ -832,41 +732,23 @@
         parsedInput.recipients,
         parsedInput.priorityFeeInLamports || 30_000,
         parsedInput.shouldLog || false
->>>>>>> 7bafadb3
-      );
-
-      return JSON.stringify({
-        status: "success",
-<<<<<<< HEAD
-        message: "Create raydium cpmm pool successfully",
-        transaction: tx,
-=======
+      );
+
+      return JSON.stringify({
+        status: "success",
         message: `Airdropped ${parsedInput.amount} tokens to ${parsedInput.recipients.length} recipients.`,
         transactionHashes: txs,
->>>>>>> 7bafadb3
-      });
-    } catch (error: any) {
-      return JSON.stringify({
-        status: "error",
-        message: error.message,
-        code: error.code || "UNKNOWN_ERROR",
-      });
-    }
-  }
-}
-
-<<<<<<< HEAD
-export class SolanaOpenbookCreateMarket extends Tool {
-  name = "solana_openbook_create_market";
-  description = `Openbook marketId, required for ammv4 
-
-  Inputs (input is a json string):
-  baseMint: string (required)
-  quoteMint: string (required)
-  lotSize: number (required)
-  tickSize: number (required)
-  `;
-=======
+      });
+    } catch (error: any) {
+      return JSON.stringify({
+        status: "error",
+        message: error.message,
+        code: error.code || "UNKNOWN_ERROR",
+      });
+    }
+  }
+}
+
 export class SolanaCreateSingleSidedWhirlpoolTool extends Tool {
   name = "create_orca_single_sided_whirlpool";
   description = `Create a single-sided Whirlpool with liquidity.
@@ -878,7 +760,6 @@
   - initialPrice: number, eg: 0.001 (required, initial price of deposit token in terms of other token)
   - maxPrice: number, eg: 5.0 (required, maximum price at which liquidity is added)
   - feeTier: number, eg: 0.30 (required, fee tier for the pool)`;
->>>>>>> 7bafadb3
 
   constructor(private solanaKit: SolanaAgentKit) {
     super();
@@ -886,16 +767,6 @@
 
   async _call(input: string): Promise<string> {
     try {
-<<<<<<< HEAD
-      let inputFormat = JSON.parse(input)
-
-      const tx = await this.solanaKit.openbookCreateMarket(
-        new PublicKey(inputFormat.baseMint),
-        new PublicKey(inputFormat.quoteMint),
-
-        inputFormat.lotSize,
-        inputFormat.tickSize,
-=======
       const inputFormat = JSON.parse(input);
       const depositTokenAmount = new BN(inputFormat.depositTokenAmount);
       const depositTokenMint = new PublicKey(inputFormat.depositTokenMint);
@@ -915,33 +786,200 @@
         initialPrice,
         maxPrice,
         feeTier,
->>>>>>> 7bafadb3
-      );
-
-      return JSON.stringify({
-        status: "success",
-<<<<<<< HEAD
+      );
+
+      return JSON.stringify({
+        status: "success",
+        message: "Single-sided Whirlpool created successfully",
+        transaction: txId,
+      });
+    } catch (error: any) {
+      return JSON.stringify({
+        status: "error",
+        message: error.message,
+        code: error.code || "UNKNOWN_ERROR",
+      });
+    }
+  }
+}
+
+
+export class SolanaRaydiumCreateAmmV4 extends Tool {
+  name = "raydium_create_ammV4";
+  description = `Raydium's Legacy AMM that requiers an OpenBook marketID
+
+  Inputs (input is a json string):
+  marketId: string (required)
+  baseAmount: number(int), eg: 111111 (required)
+  quoteAmount: number(int), eg: 111111 (required)
+  startTime: number(seconds), eg: now number or zero (required)
+  `;
+
+  constructor(private solanaKit: SolanaAgentKit) {
+    super();
+  }
+
+  async _call(input: string): Promise<string> {
+    try {
+      let inputFormat = JSON.parse(input)
+
+      const tx = await this.solanaKit.raydiumCreateAmmV4(
+        new PublicKey(inputFormat.marketId),
+        new BN(inputFormat.baseAmount),
+        new BN(inputFormat.quoteAmount),
+        new BN(inputFormat.startTime),
+      );
+
+      return JSON.stringify({
+        status: "success",
+        message: "Create raydium amm v4 pool successfully",
+        transaction: tx,
+      });
+    } catch (error: any) {
+      return JSON.stringify({
+        status: "error",
+        message: error.message,
+        code: error.code || "UNKNOWN_ERROR",
+      });
+    }
+  }
+}
+
+export class SolanaRaydiumCreateClmm extends Tool {
+  name = "raydium_create_clmm";
+  description = `Concentrated liquidity market maker, custom liquidity ranges, increased capital efficiency
+
+  Inputs (input is a json string):
+  mint1: string (required)
+  mint2: string (required)
+  configId: string (required) stores pool info, id, index, protocolFeeRate, tradeFeeRate, tickSpacing, fundFeeRate
+  initialPrice: number, eg: 123.12 (required)
+  startTime: number(seconds), eg: now number or zero (required)
+  `;
+
+  constructor(private solanaKit: SolanaAgentKit) {
+    super();
+  }
+
+  async _call(input: string): Promise<string> {
+    try {
+      let inputFormat = JSON.parse(input)
+
+      const tx = await this.solanaKit.raydiumCreateClmm(
+        new PublicKey(inputFormat.mint1),
+        new PublicKey(inputFormat.mint2),
+
+        new PublicKey(inputFormat.configId),
+
+        new Decimal(inputFormat.initialPrice),
+        new BN(inputFormat.startTime),
+      );
+
+      return JSON.stringify({
+        status: "success",
+        message: "Create raydium clmm pool successfully",
+        transaction: tx,
+      });
+    } catch (error: any) {
+      return JSON.stringify({
+        status: "error",
+        message: error.message,
+        code: error.code || "UNKNOWN_ERROR",
+      });
+    }
+  }
+}
+
+export class SolanaRaydiumCreateCpmm extends Tool {
+  name = "raydium_create_cpmm";
+  description = `Raydium's newest CPMM, does not require marketID, supports Token 2022 standard 
+
+  Inputs (input is a json string):
+  mint1: string (required)
+  mint2: string (required)
+  configId: string (required), stores pool info, index, protocolFeeRate, tradeFeeRate, fundFeeRate, createPoolFee
+  mintAAmount: number(int), eg: 1111 (required)
+  mintBAmount: number(int), eg: 2222 (required)
+  startTime: number(seconds), eg: now number or zero (required)
+  `;
+
+  constructor(private solanaKit: SolanaAgentKit) {
+    super();
+  }
+
+  async _call(input: string): Promise<string> {
+    try {
+      let inputFormat = JSON.parse(input)
+
+      const tx = await this.solanaKit.raydiumCreateCpmm(
+        new PublicKey(inputFormat.mint1),
+        new PublicKey(inputFormat.mint2),
+
+        new PublicKey(inputFormat.configId),
+
+        new BN(inputFormat.mintAAmount),
+        new BN(inputFormat.mintBAmount),
+
+        new BN(inputFormat.startTime),
+      );
+
+      return JSON.stringify({
+        status: "success",
+        message: "Create raydium cpmm pool successfully",
+        transaction: tx,
+      });
+    } catch (error: any) {
+      return JSON.stringify({
+        status: "error",
+        message: error.message,
+        code: error.code || "UNKNOWN_ERROR",
+      });
+    }
+  }
+}
+
+export class SolanaOpenbookCreateMarket extends Tool {
+  name = "solana_openbook_create_market";
+  description = `Openbook marketId, required for ammv4 
+
+  Inputs (input is a json string):
+  baseMint: string (required)
+  quoteMint: string (required)
+  lotSize: number (required)
+  tickSize: number (required)
+  `;
+
+  constructor(private solanaKit: SolanaAgentKit) {
+    super();
+  }
+
+  async _call(input: string): Promise<string> {
+    try {
+      let inputFormat = JSON.parse(input)
+
+      const tx = await this.solanaKit.openbookCreateMarket(
+        new PublicKey(inputFormat.baseMint),
+        new PublicKey(inputFormat.quoteMint),
+
+        inputFormat.lotSize,
+        inputFormat.tickSize,
+      );
+
+      return JSON.stringify({
+        status: "success",
         message: "Create openbook market successfully",
         transaction: tx,
-=======
-        message: "Single-sided Whirlpool created successfully",
-        transaction: txId,
->>>>>>> 7bafadb3
-      });
-    } catch (error: any) {
-      return JSON.stringify({
-        status: "error",
-        message: error.message,
-        code: error.code || "UNKNOWN_ERROR",
-      });
-    }
-  }
-}
-
-<<<<<<< HEAD
-=======
-
->>>>>>> 7bafadb3
+      });
+    } catch (error: any) {
+      return JSON.stringify({
+        status: "error",
+        message: error.message,
+        code: error.code || "UNKNOWN_ERROR",
+      });
+    }
+  }
+}
+
 export function createSolanaTools(solanaKit: SolanaAgentKit) {
   return [
     new SolanaBalanceTool(solanaKit),
@@ -957,12 +995,6 @@
     new SolanaCreateImageTool(solanaKit),
     new SolanaLendAssetTool(solanaKit),
     new SolanaTPSCalculatorTool(solanaKit),
-<<<<<<< HEAD
-    new SolanaRaydiumCreateAmmV4(solanaKit),
-    new SolanaRaydiumCreateClmm(solanaKit),
-    new SolanaRaydiumCreateCpmm(solanaKit),
-    new SolanaOpenbookCreateMarket(solanaKit),
-=======
     new SolanaStakeTool(solanaKit),
     new SolanaFetchPriceTool(solanaKit),
     new SolanaResolveDomainTool(solanaKit),
@@ -970,6 +1002,10 @@
     new SolanaTokenDataTool(solanaKit),
     new SolanaTokenDataByTickerTool(solanaKit),
     new SolanaCompressedAirdropTool(solanaKit),
->>>>>>> 7bafadb3
+    new SolanaRaydiumCreateAmmV4(solanaKit),
+    new SolanaRaydiumCreateClmm(solanaKit),
+    new SolanaRaydiumCreateCpmm(solanaKit),
+    new SolanaOpenbookCreateMarket(solanaKit),
+    new SolanaCreateSingleSidedWhirlpoolTool(solanaKit),
   ];
 }