--- conflicted
+++ resolved
@@ -1,15 +1,3 @@
-<<<<<<< HEAD
-export * from './request_faucet_funds';
-export * from './deploy_token';
-export * from './deploy_collection';
-export * from './get_balance';
-export * from './mint_nft';
-export * from './transfer';
-export * from './trade';
-export * from './register_domain';
-export * from './launch_pumpfun_token';
-export * from './stake_with_jup';
-=======
 export * from "./request_faucet_funds";
 export * from "./deploy_token";
 export * from "./deploy_collection";
@@ -21,4 +9,4 @@
 export * from "./launch_pumpfun_token";
 export * from "./lend";
 export * from "./get_tps";
->>>>>>> d0433e88
+export * from './stake_with_jup';