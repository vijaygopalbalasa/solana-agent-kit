import { SolanaAgentKit } from "../index";
import { PublicKey } from "@solana/web3.js";
import { createUmi } from "@metaplex-foundation/umi-bundle-defaults";
import { generateSigner, keypairIdentity } from "@metaplex-foundation/umi";
<<<<<<< HEAD
import {
  createFungible,
  mintV1,
  TokenStandard,
} from "@metaplex-foundation/mpl-token-metadata";
import {
  fromWeb3JsKeypair,
  fromWeb3JsPublicKey,
  toWeb3JsPublicKey,
} from "@metaplex-foundation/umi-web3js-adapters";
=======
import { createFungible, mintV1, TokenStandard } from "@metaplex-foundation/mpl-token-metadata";
import { fromWeb3JsKeypair, fromWeb3JsPublicKey, toWeb3JsPublicKey } from "@metaplex-foundation/umi-web3js-adapters";
import {mplToolbox} from "@metaplex-foundation/mpl-toolbox"
>>>>>>> 8d35d9b4

/**
 * Deploy a new SPL token
 * @param agent SolanaAgentKit instance
 * @param name Name of the token
 * @param uri URI for the token metadata
 * @param symbol Symbol of the token
 * @param decimals Number of decimals for the token (default: 9)
 * @param initialSupply Initial supply to mint (optional)
 * @returns Object containing token mint address and initial account (if supply was minted)
 */
export async function deploy_token(
  agent: SolanaAgentKit,
  name: string,
  uri: string,
  symbol: string,
  decimals: number = 9,
  initialSupply?: number,
): Promise<{ mint: PublicKey }> {
  try {
    // Create UMI instance from agent
<<<<<<< HEAD
    const umi = createUmi(agent.connection.rpcEndpoint);
=======
    const umi = createUmi(agent.connection.rpcEndpoint).use(mplToolbox())
>>>>>>> 8d35d9b4
    umi.use(keypairIdentity(fromWeb3JsKeypair(agent.wallet)));

    // Create new token mint
    const mint = generateSigner(umi);

    let builder = createFungible(umi, {
      name,
      uri,
      symbol,
      sellerFeeBasisPoints: {
        basisPoints: 0n,
        identifier: "%",
        decimals: 2,
      },
      decimals,
      mint,
    });

    if (initialSupply) {
      builder = builder.add(
        mintV1(umi, {
          mint: mint.publicKey,
          tokenStandard: TokenStandard.Fungible,
          tokenOwner: fromWeb3JsPublicKey(agent.wallet_address),
          amount: initialSupply,
        }),
      );
    }

    builder.sendAndConfirm(umi, { confirm: { commitment: "finalized" } });

    return {
      mint: toWeb3JsPublicKey(mint.publicKey),
    };
  } catch (error: any) {
    throw new Error(`Token deployment failed: ${error.message}`);
  }
}<|MERGE_RESOLUTION|>--- conflicted
+++ resolved
@@ -2,7 +2,6 @@
 import { PublicKey } from "@solana/web3.js";
 import { createUmi } from "@metaplex-foundation/umi-bundle-defaults";
 import { generateSigner, keypairIdentity } from "@metaplex-foundation/umi";
-<<<<<<< HEAD
 import {
   createFungible,
   mintV1,
@@ -13,11 +12,7 @@
   fromWeb3JsPublicKey,
   toWeb3JsPublicKey,
 } from "@metaplex-foundation/umi-web3js-adapters";
-=======
-import { createFungible, mintV1, TokenStandard } from "@metaplex-foundation/mpl-token-metadata";
-import { fromWeb3JsKeypair, fromWeb3JsPublicKey, toWeb3JsPublicKey } from "@metaplex-foundation/umi-web3js-adapters";
-import {mplToolbox} from "@metaplex-foundation/mpl-toolbox"
->>>>>>> 8d35d9b4
+import { mplToolbox } from "@metaplex-foundation/mpl-toolbox";
 
 /**
  * Deploy a new SPL token
@@ -39,11 +34,7 @@
 ): Promise<{ mint: PublicKey }> {
   try {
     // Create UMI instance from agent
-<<<<<<< HEAD
-    const umi = createUmi(agent.connection.rpcEndpoint);
-=======
-    const umi = createUmi(agent.connection.rpcEndpoint).use(mplToolbox())
->>>>>>> 8d35d9b4
+    const umi = createUmi(agent.connection.rpcEndpoint).use(mplToolbox());
     umi.use(keypairIdentity(fromWeb3JsKeypair(agent.wallet)));
 
     // Create new token mint
