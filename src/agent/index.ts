import { Connection, Keypair, PublicKey } from "@solana/web3.js";
import bs58 from "bs58";
import Decimal from "decimal.js";
import { DEFAULT_OPTIONS } from "../constants";
import {
  deploy_collection,
  deploy_token,
  get_balance,
  getTPS,
  resolveSolDomain,
  getPrimaryDomain,
  launchPumpFunToken,
  lendAsset,
  mintCollectionNFT,
  openbookCreateMarket,
  raydiumCreateAmmV4,
  raydiumCreateClmm,
  raydiumCreateCpmm,
  registerDomain,
  request_faucet_funds,
  trade,
  transfer,
  getTokenDataByAddress,
  getTokenDataByTicker,
  stakeWithJup,
  sendCompressedAirdrop,
  createOrcaSingleSidedWhirlpool,
  fetchPrice,
  pythFetchPrice,
<<<<<<< HEAD
  FEE_TIERS,
=======
  getAllDomainsTLDs,
  getAllRegisteredAllDomains,
  getOwnedDomainsForTLD,
  getMainAllDomainsDomain,
  getOwnedAllDomains,
  resolveAllDomains,
>>>>>>> 838a2657
} from "../tools";
import {
  CollectionDeployment,
  CollectionOptions,
  JupiterTokenData,
  MintCollectionNFTResponse,
  PumpfunLaunchResponse,
  PumpFunTokenOptions,
} from "../types";
import { BN } from "@coral-xyz/anchor";
import { NameAccountAndDomain } from "@onsol/tldparser";

/**
 * Main class for interacting with Solana blockchain
 * Provides a unified interface for token operations, NFT management, trading and more
 *
 * @class SolanaAgentKit
 * @property {Connection} connection - Solana RPC connection
 * @property {Keypair} wallet - Wallet keypair for signing transactions
 * @property {PublicKey} wallet_address - Public key of the wallet
 */
export class SolanaAgentKit {
  public connection: Connection;
  public wallet: Keypair;
  public wallet_address: PublicKey;
  public openai_api_key: string;

  constructor(
    private_key: string,
    rpc_url = "https://api.mainnet-beta.solana.com",
    openai_api_key: string,
  ) {
    this.connection = new Connection(rpc_url);
    this.wallet = Keypair.fromSecretKey(bs58.decode(private_key));
    this.wallet_address = this.wallet.publicKey;
    this.openai_api_key = openai_api_key;
  }

  // Tool methods
  async requestFaucetFunds() {
    return request_faucet_funds(this);
  }

  async deployToken(
    name: string,
    uri: string,
    symbol: string,
    decimals: number = DEFAULT_OPTIONS.TOKEN_DECIMALS,
    initialSupply?: number,
  ): Promise<{ mint: PublicKey }> {
    return deploy_token(this, name, uri, symbol, decimals, initialSupply);
  }

  async deployCollection(
    options: CollectionOptions,
  ): Promise<CollectionDeployment> {
    return deploy_collection(this, options);
  }

  async getBalance(token_address?: PublicKey): Promise<number> {
    return get_balance(this, token_address);
  }

  async mintNFT(
    collectionMint: PublicKey,
    metadata: Parameters<typeof mintCollectionNFT>[2],
    recipient?: PublicKey,
  ): Promise<MintCollectionNFTResponse> {
    return mintCollectionNFT(this, collectionMint, metadata, recipient);
  }

  async transfer(
    to: PublicKey,
    amount: number,
    mint?: PublicKey,
  ): Promise<string> {
    return transfer(this, to, amount, mint);
  }

  async registerDomain(name: string, spaceKB?: number): Promise<string> {
    return registerDomain(this, name, spaceKB);
  }

  async resolveSolDomain(domain: string): Promise<PublicKey> {
    return resolveSolDomain(this, domain);
  }

  async getPrimaryDomain(account: PublicKey): Promise<string> {
    return getPrimaryDomain(this, account);
  }

  async trade(
    outputMint: PublicKey,
    inputAmount: number,
    inputMint?: PublicKey,
    slippageBps: number = DEFAULT_OPTIONS.SLIPPAGE_BPS,
  ): Promise<string> {
    return trade(this, outputMint, inputAmount, inputMint, slippageBps);
  }

  async lendAssets(amount: number): Promise<string> {
    return lendAsset(this, amount);
  }

  async getTPS(): Promise<number> {
    return getTPS(this);
  }

  async getTokenDataByAddress(
    mint: string,
  ): Promise<JupiterTokenData | undefined> {
    return getTokenDataByAddress(new PublicKey(mint));
  }

  async getTokenDataByTicker(
    ticker: string,
  ): Promise<JupiterTokenData | undefined> {
    return getTokenDataByTicker(ticker);
  }

  async fetchTokenPrice(mint: string) {
    return fetchPrice(new PublicKey(mint));
  }

  async launchPumpFunToken(
    tokenName: string,
    tokenTicker: string,
    description: string,
    imageUrl: string,
    options?: PumpFunTokenOptions,
  ): Promise<PumpfunLaunchResponse> {
    return launchPumpFunToken(
      this,
      tokenName,
      tokenTicker,
      description,
      imageUrl,
      options,
    );
  }

  async stake(amount: number): Promise<string> {
    return stakeWithJup(this, amount);
  }

  async sendCompressedAirdrop(
    mintAddress: string,
    amount: number,
    decimals: number,
    recipients: string[],
    priorityFeeInLamports: number,
    shouldLog: boolean,
  ): Promise<string[]> {
    return await sendCompressedAirdrop(
      this,
      new PublicKey(mintAddress),
      amount,
      decimals,
      recipients.map((recipient) => new PublicKey(recipient)),
      priorityFeeInLamports,
      shouldLog,
    );
  }

  async createOrcaSingleSidedWhirlpool(
    depositTokenAmount: BN,
    depositTokenMint: PublicKey,
    otherTokenMint: PublicKey,
    initialPrice: Decimal,
    maxPrice: Decimal,
    feeTier: keyof typeof FEE_TIERS
  ) {
    return createOrcaSingleSidedWhirlpool(
      this,
      depositTokenAmount,
      depositTokenMint,
      otherTokenMint,
      initialPrice,
      maxPrice,
      feeTier
    );
  }

  async resolveAllDomains(domain: string): Promise<PublicKey | undefined> {
    return resolveAllDomains(this, domain);
  }

  async getOwnedAllDomains(
    owner: PublicKey
  ): Promise<string[]> {
    return getOwnedAllDomains(this, owner);
  }

  async getOwnedDomainsForTLD(
    tld: string
  ):Promise<string[]> {
    return getOwnedDomainsForTLD(this, tld);
  }

  async getAllDomainsTLDs(): Promise<String[]> {
    return getAllDomainsTLDs(this);
  }

  async getAllRegisteredAllDomains(): Promise<string[]> {
    return getAllRegisteredAllDomains(this);
  }

  async getMainAllDomainsDomain(owner: PublicKey): Promise<string | null> {
    return getMainAllDomainsDomain(this, owner);
  }

  async raydiumCreateAmmV4(
    marketId: PublicKey,
    baseAmount: BN,
    quoteAmount: BN,
    startTime: BN
  ): Promise<string> {
    return raydiumCreateAmmV4(
      this,
      marketId,

      baseAmount,
      quoteAmount,

      startTime
    );;
  }

  async raydiumCreateClmm(
    mint1: PublicKey,
    mint2: PublicKey,
    configId: PublicKey,
    initialPrice: Decimal,
    startTime: BN
  ): Promise<string> {
    return raydiumCreateClmm(
      this,
      mint1,
      mint2,
      configId,
      initialPrice,
      startTime,
    );
  }

  async raydiumCreateCpmm(
    mint1: PublicKey,
    mint2: PublicKey,
    configId: PublicKey,
    mintAAmount: BN,
    mintBAmount: BN,
    startTime: BN
  ): Promise<string> {
    return raydiumCreateCpmm(
      this,
      mint1,
      mint2,
      configId,
      mintAAmount,
      mintBAmount,

      startTime
    );
  }

  async openbookCreateMarket(
    baseMint: PublicKey,
    quoteMint: PublicKey,
    lotSize: number = 1,
    tickSize: number = 0.01
  ): Promise<string[]> {
    return openbookCreateMarket(
      this,
      baseMint,
      quoteMint,

      lotSize,
      tickSize,
    );
  }

  async pythFetchPrice(priceFeedID: string): Promise<string> {
    return pythFetchPrice(priceFeedID);
  }
}<|MERGE_RESOLUTION|>--- conflicted
+++ resolved
@@ -27,16 +27,13 @@
   createOrcaSingleSidedWhirlpool,
   fetchPrice,
   pythFetchPrice,
-<<<<<<< HEAD
   FEE_TIERS,
-=======
   getAllDomainsTLDs,
   getAllRegisteredAllDomains,
   getOwnedDomainsForTLD,
   getMainAllDomainsDomain,
   getOwnedAllDomains,
   resolveAllDomains,
->>>>>>> 838a2657
 } from "../tools";
 import {
   CollectionDeployment,
