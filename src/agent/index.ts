--- conflicted
+++ resolved
@@ -10,12 +10,11 @@
   trade,
   registerDomain,
   launchPumpFunToken,
+  getLendingDetails,
+  lendAsset,
+  getTPS,
 } from "../tools";
-<<<<<<< HEAD
-import { CollectionOptions } from "../types";
-=======
 import { CollectionOptions, PumpFunTokenOptions } from "../types";
->>>>>>> d4e17ad0
 import { DEFAULT_OPTIONS } from "../constants";
 
 /**
@@ -36,7 +35,7 @@
   constructor(
     private_key: string,
     rpc_url = "https://api.mainnet-beta.solana.com",
-    openai_api_key: string
+    openai_api_key: string,
   ) {
     this.connection = new Connection(rpc_url);
     this.wallet = Keypair.fromSecretKey(bs58.decode(private_key));
@@ -50,7 +49,7 @@
   }
 
   async deployToken(
-    decimals: number = DEFAULT_OPTIONS.TOKEN_DECIMALS
+    decimals: number = DEFAULT_OPTIONS.TOKEN_DECIMALS,
     // initialSupply?: number
   ) {
     return deploy_token(this, decimals);
@@ -67,7 +66,7 @@
   async mintNFT(
     collectionMint: PublicKey,
     metadata: Parameters<typeof mintCollectionNFT>[2],
-    recipient?: PublicKey
+    recipient?: PublicKey,
   ) {
     return mintCollectionNFT(this, collectionMint, metadata, recipient);
   }
@@ -84,12 +83,11 @@
     outputMint: PublicKey,
     inputAmount: number,
     inputMint?: PublicKey,
-    slippageBps: number = DEFAULT_OPTIONS.SLIPPAGE_BPS
+    slippageBps: number = DEFAULT_OPTIONS.SLIPPAGE_BPS,
   ) {
     return trade(this, outputMint, inputAmount, inputMint, slippageBps);
   }
 
-<<<<<<< HEAD
   async lendAssets(amount: number) {
     return lendAsset(this, amount);
   }
@@ -100,13 +98,14 @@
 
   async getTPS() {
     return getTPS(this);
-=======
+  }
+
   async launchPumpFunToken(
     tokenName: string,
     tokenTicker: string,
     description: string,
     imageUrl: string,
-    options?: PumpFunTokenOptions 
+    options?: PumpFunTokenOptions,
   ) {
     return launchPumpFunToken(
       this,
@@ -114,8 +113,7 @@
       tokenTicker,
       description,
       imageUrl,
-      options
+      options,
     );
->>>>>>> d4e17ad0
   }
 }