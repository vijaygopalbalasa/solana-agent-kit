--- conflicted
+++ resolved
@@ -226,13 +226,7 @@
     return getOwnedAllDomains(this, owner);
   }
 
-<<<<<<< HEAD
-  async getOwnedDomainsForTLD(
-    tld: string
-  ): Promise<string[]> {
-=======
   async getOwnedDomainsForTLD(tld: string): Promise<string[]> {
->>>>>>> d8797663
     return getOwnedDomainsForTLD(this, tld);
   }
 
