import { Connection, Keypair, PublicKey } from "@solana/web3.js";
import bs58 from "bs58";
import Decimal from "decimal.js";
import { DEFAULT_OPTIONS } from "../constants";
import {
  deploy_collection,
  deploy_token,
  get_balance,
  getTPS,
  resolveSolDomain,
  getPrimaryDomain,
  launchPumpFunToken,
  lendAsset,
  mintCollectionNFT,
  openbookCreateMarket,
  raydiumCreateAmmV4,
  raydiumCreateClmm,
  raydiumCreateCpmm,
  registerDomain,
  request_faucet_funds,
  trade,
  transfer,
  getTokenDataByAddress,
  getTokenDataByTicker,
  stakeWithJup,
  sendCompressedAirdrop,
  createOrcaSingleSidedWhirlpool,
  FEE_TIERS,
<<<<<<< HEAD
=======
  pythFetchPrice,
>>>>>>> cfda7151
  getAllDomainsTLDs,
  getAllRegisteredAllDomains,
  getOwnedDomainsForTLD,
  getMainAllDomainsDomain,
  getOwnedAllDomains,
  resolveAllDomains,
} from "../tools";
import {
  CollectionDeployment,
  CollectionOptions,
  JupiterTokenData,
  MintCollectionNFTResponse,
  PumpfunLaunchResponse,
  PumpFunTokenOptions,
} from "../types";
import { BN } from "@coral-xyz/anchor";
import { NameAccountAndDomain } from "@onsol/tldparser";

/**
 * Main class for interacting with Solana blockchain
 * Provides a unified interface for token operations, NFT management, and trading
 *
 * @class SolanaAgentKit
 * @property {Connection} connection - Solana RPC connection
 * @property {Keypair} wallet - Wallet keypair for signing transactions
 * @property {PublicKey} wallet_address - Public key of the wallet
 */
export class SolanaAgentKit {
  public connection: Connection;
  public wallet: Keypair;
  public wallet_address: PublicKey;
  public openai_api_key: string;

  constructor(
    private_key: string,
    rpc_url = "https://api.mainnet-beta.solana.com",
    openai_api_key: string,
  ) {
    this.connection = new Connection(rpc_url);
    this.wallet = Keypair.fromSecretKey(bs58.decode(private_key));
    this.wallet_address = this.wallet.publicKey;
    this.openai_api_key = openai_api_key;
  }

  // Tool methods
  async requestFaucetFunds() {
    return request_faucet_funds(this);
  }

  async deployToken(
    name: string,
    uri: string,
    symbol: string,
    decimals: number = DEFAULT_OPTIONS.TOKEN_DECIMALS,
    initialSupply?: number,
  ): Promise<{ mint: PublicKey }> {
    return deploy_token(this, name, uri, symbol, decimals, initialSupply);
  }

  async deployCollection(
    options: CollectionOptions,
  ): Promise<CollectionDeployment> {
    return deploy_collection(this, options);
  }

  async getBalance(token_address?: PublicKey): Promise<number> {
    return get_balance(this, token_address);
  }

  async mintNFT(
    collectionMint: PublicKey,
    metadata: Parameters<typeof mintCollectionNFT>[2],
    recipient?: PublicKey,
  ): Promise<MintCollectionNFTResponse> {
    return mintCollectionNFT(this, collectionMint, metadata, recipient);
  }

  async transfer(
    to: PublicKey,
    amount: number,
    mint?: PublicKey,
  ): Promise<string> {
    return transfer(this, to, amount, mint);
  }

  async registerDomain(name: string, spaceKB?: number): Promise<string> {
    return registerDomain(this, name, spaceKB);
  }

  async resolveSolDomain(domain: string): Promise<PublicKey> {
    return resolveSolDomain(this, domain);
  }

  async getPrimaryDomain(account: PublicKey): Promise<string> {
    return getPrimaryDomain(this, account);
  }

  async trade(
    outputMint: PublicKey,
    inputAmount: number,
    inputMint?: PublicKey,
    slippageBps: number = DEFAULT_OPTIONS.SLIPPAGE_BPS,
  ): Promise<string> {
    return trade(this, outputMint, inputAmount, inputMint, slippageBps);
  }

  async lendAssets(amount: number): Promise<string> {
    return lendAsset(this, amount);
  }

  async getTPS(): Promise<number> {
    return getTPS(this);
  }

  async getTokenDataByAddress(
    mint: string,
  ): Promise<JupiterTokenData | undefined> {
    return getTokenDataByAddress(new PublicKey(mint));
  }

  async getTokenDataByTicker(
    ticker: string,
  ): Promise<JupiterTokenData | undefined> {
    return getTokenDataByTicker(ticker);
  }

  async launchPumpFunToken(
    tokenName: string,
    tokenTicker: string,
    description: string,
    imageUrl: string,
    options?: PumpFunTokenOptions,
  ): Promise<PumpfunLaunchResponse> {
    return launchPumpFunToken(
      this,
      tokenName,
      tokenTicker,
      description,
      imageUrl,
      options,
    );
  }

  async stake(amount: number): Promise<string> {
    return stakeWithJup(this, amount);
  }

  async sendCompressedAirdrop(
    mintAddress: string,
    amount: number,
    decimals: number,
    recipients: string[],
    priorityFeeInLamports: number,
    shouldLog: boolean,
  ): Promise<string[]> {
    return await sendCompressedAirdrop(
      this,
      new PublicKey(mintAddress),
      amount,
      decimals,
      recipients.map((recipient) => new PublicKey(recipient)),
      priorityFeeInLamports,
      shouldLog,
    );
  }

  async createOrcaSingleSidedWhirlpool(
    depositTokenAmount: BN,
    depositTokenMint: PublicKey,
    otherTokenMint: PublicKey,
    initialPrice: Decimal,
    maxPrice: Decimal,
    feeTier: keyof typeof FEE_TIERS
  ) {
    return createOrcaSingleSidedWhirlpool(
      this,
      depositTokenAmount,
      depositTokenMint,
      otherTokenMint,
      initialPrice,
      maxPrice,
      feeTier
    );
  }

  async resolveAllDomains(domain: string): Promise<PublicKey | undefined> {
    return resolveAllDomains(this, domain);
  }

  async getOwnedAllDomains(
    owner: PublicKey
  ): Promise<NameAccountAndDomain[]> {
    return getOwnedAllDomains(this, owner);
  }

  async getOwnedDomainsForTLD(
    tld: string
  ):Promise<NameAccountAndDomain[]> {
    return getOwnedDomainsForTLD(this, tld);
  }

  async getAllDomainsTLDs(): Promise<Array<{
    tld: String;
    parentAccount: PublicKey;
}>> {
    return getAllDomainsTLDs(this);
  }

  async getAllRegisteredAllDomains(): Promise<string[]> {
    return getAllRegisteredAllDomains(this);
  }

  async getMainAllDomainsDomain(owner: PublicKey): Promise<string | null> {
    return getMainAllDomainsDomain(this, owner);
  }

  async raydiumCreateAmmV4(
    marketId: PublicKey,
    baseAmount: BN,
    quoteAmount: BN,
<<<<<<< HEAD

    startTime: BN
  ) {
=======
    startTime: BN
  ): Promise<string> {
>>>>>>> cfda7151
    return raydiumCreateAmmV4(
      this,
      marketId,

      baseAmount,
      quoteAmount,

      startTime
<<<<<<< HEAD
    );
=======
    );;
>>>>>>> cfda7151
  }

  async raydiumCreateClmm(
    mint1: PublicKey,
    mint2: PublicKey,
    configId: PublicKey,
    initialPrice: Decimal,
    startTime: BN
<<<<<<< HEAD
  ) {
=======
  ): Promise<string> {
>>>>>>> cfda7151
    return raydiumCreateClmm(
      this,
      mint1,
      mint2,
      configId,
      initialPrice,
<<<<<<< HEAD
      startTime
=======
      startTime,
>>>>>>> cfda7151
    );
  }

  async raydiumCreateCpmm(
    mint1: PublicKey,
    mint2: PublicKey,
    configId: PublicKey,
    mintAAmount: BN,
    mintBAmount: BN,
<<<<<<< HEAD

    startTime: BN
  ) {
=======
    startTime: BN
  ): Promise<string> {
>>>>>>> cfda7151
    return raydiumCreateCpmm(
      this,
      mint1,
      mint2,
      configId,
      mintAAmount,
      mintBAmount,

      startTime
    );
  }

  async openbookCreateMarket(
    baseMint: PublicKey,
    quoteMint: PublicKey,
    lotSize: number = 1,
    tickSize: number = 0.01
<<<<<<< HEAD
  ) {
=======
  ): Promise<string[]> {
>>>>>>> cfda7151
    return openbookCreateMarket(
      this,
      baseMint,
      quoteMint,

      lotSize,
      tickSize
    );
  }

  async pythFetchPrice(priceFeedID: string) {
    return pythFetchPrice(this, priceFeedID);
  }
}<|MERGE_RESOLUTION|>--- conflicted
+++ resolved
@@ -26,10 +26,7 @@
   sendCompressedAirdrop,
   createOrcaSingleSidedWhirlpool,
   FEE_TIERS,
-<<<<<<< HEAD
-=======
   pythFetchPrice,
->>>>>>> cfda7151
   getAllDomainsTLDs,
   getAllRegisteredAllDomains,
   getOwnedDomainsForTLD,
@@ -250,14 +247,8 @@
     marketId: PublicKey,
     baseAmount: BN,
     quoteAmount: BN,
-<<<<<<< HEAD
-
     startTime: BN
-  ) {
-=======
-    startTime: BN
-  ): Promise<string> {
->>>>>>> cfda7151
+  ): Promise<string> {
     return raydiumCreateAmmV4(
       this,
       marketId,
@@ -266,11 +257,7 @@
       quoteAmount,
 
       startTime
-<<<<<<< HEAD
-    );
-=======
     );;
->>>>>>> cfda7151
   }
 
   async raydiumCreateClmm(
@@ -279,22 +266,14 @@
     configId: PublicKey,
     initialPrice: Decimal,
     startTime: BN
-<<<<<<< HEAD
-  ) {
-=======
-  ): Promise<string> {
->>>>>>> cfda7151
+  ): Promise<string> {
     return raydiumCreateClmm(
       this,
       mint1,
       mint2,
       configId,
       initialPrice,
-<<<<<<< HEAD
-      startTime
-=======
       startTime,
->>>>>>> cfda7151
     );
   }
 
@@ -304,14 +283,8 @@
     configId: PublicKey,
     mintAAmount: BN,
     mintBAmount: BN,
-<<<<<<< HEAD
-
     startTime: BN
-  ) {
-=======
-    startTime: BN
-  ): Promise<string> {
->>>>>>> cfda7151
+  ): Promise<string> {
     return raydiumCreateCpmm(
       this,
       mint1,
@@ -329,19 +302,15 @@
     quoteMint: PublicKey,
     lotSize: number = 1,
     tickSize: number = 0.01
-<<<<<<< HEAD
-  ) {
-=======
   ): Promise<string[]> {
->>>>>>> cfda7151
     return openbookCreateMarket(
       this,
       baseMint,
       quoteMint,
 
       lotSize,
-      tickSize
-    );
+      tickSize,
+    )
   }
 
   async pythFetchPrice(priceFeedID: string) {
