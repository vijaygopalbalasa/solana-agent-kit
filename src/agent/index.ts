import { Connection, Keypair, PublicKey } from "@solana/web3.js";
import bs58 from "bs58";
import {
  request_faucet_funds,
  deploy_token,
  deploy_collection,
  get_balance,
  mintCollectionNFT,
  transfer,
  trade,
  registerDomain,
  launchPumpFunToken,
  lendAsset,
  getTPS,
<<<<<<< HEAD
  getTokenDataByAddress,
  getTokenDataByTicker,
=======
  stakeWithJup,
>>>>>>> 9dc8d168
} from "../tools";
import { CollectionOptions, PumpFunTokenOptions } from "../types";
import { DEFAULT_OPTIONS } from "../constants";

/**
 * Main class for interacting with Solana blockchain
 * Provides a unified interface for token operations, NFT management, and trading
 *
 * @class SolanaAgentKit
 * @property {Connection} connection - Solana RPC connection
 * @property {Keypair} wallet - Wallet keypair for signing transactions
 * @property {PublicKey} wallet_address - Public key of the wallet
 */
export class SolanaAgentKit {
  public connection: Connection;
  public wallet: Keypair;
  public wallet_address: PublicKey;
  public openai_api_key: string;

  constructor(
    private_key: string,
    rpc_url = "https://api.mainnet-beta.solana.com",
    openai_api_key: string
  ) {
    this.connection = new Connection(rpc_url);
    this.wallet = Keypair.fromSecretKey(bs58.decode(private_key));
    this.wallet_address = this.wallet.publicKey;
    this.openai_api_key = openai_api_key;
  }

  // Tool methods
  async requestFaucetFunds() {
    return request_faucet_funds(this);
  }

  async deployToken(
    decimals: number = DEFAULT_OPTIONS.TOKEN_DECIMALS
    // initialSupply?: number
  ) {
    return deploy_token(this, decimals);
  }

  async deployCollection(options: CollectionOptions) {
    return deploy_collection(this, options);
  }

  async getBalance(token_address?: PublicKey) {
    return get_balance(this, token_address);
  }

  async mintNFT(
    collectionMint: PublicKey,
    metadata: Parameters<typeof mintCollectionNFT>[2],
    recipient?: PublicKey
  ) {
    return mintCollectionNFT(this, collectionMint, metadata, recipient);
  }

  async transfer(to: PublicKey, amount: number, mint?: PublicKey) {
    return transfer(this, to, amount, mint);
  }

  async registerDomain(name: string, spaceKB?: number) {
    return registerDomain(this, name, spaceKB);
  }

  async trade(
    outputMint: PublicKey,
    inputAmount: number,
    inputMint?: PublicKey,
    slippageBps: number = DEFAULT_OPTIONS.SLIPPAGE_BPS
  ) {
    return trade(this, outputMint, inputAmount, inputMint, slippageBps);
  }

  async lendAssets(amount: number) {
    return lendAsset(this, amount);
  }

  async getTPS() {
    return getTPS(this);
  }

  async getTokenDataByAddress(mint: string) {
    return getTokenDataByAddress(new PublicKey(mint));
  }

  async getTokenDataByTicker(ticker: string) {
    return getTokenDataByTicker(ticker);
  }

  async launchPumpFunToken(
    tokenName: string,
    tokenTicker: string,
    description: string,
    imageUrl: string,
    options?: PumpFunTokenOptions
  ) {
    return launchPumpFunToken(
      this,
      tokenName,
      tokenTicker,
      description,
      imageUrl,
      options
    );
  }
  
  async stake(
    amount: number,
  ) {
    return stakeWithJup(this, amount);
  }
}<|MERGE_RESOLUTION|>--- conflicted
+++ resolved
@@ -12,12 +12,9 @@
   launchPumpFunToken,
   lendAsset,
   getTPS,
-<<<<<<< HEAD
   getTokenDataByAddress,
   getTokenDataByTicker,
-=======
   stakeWithJup,
->>>>>>> 9dc8d168
 } from "../tools";
 import { CollectionOptions, PumpFunTokenOptions } from "../types";
 import { DEFAULT_OPTIONS } from "../constants";
