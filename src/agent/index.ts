--- conflicted
+++ resolved
@@ -1,5 +1,4 @@
-import { Connection, Keypair, PublicKey } from "@solana/web3.js";
-import BN from "bn.js";
+import { Connection, Keypair, PublicKey } from "@solana/web3.js";;
 import bs58 from "bs58";
 import Decimal from "decimal.js";
 import { DEFAULT_OPTIONS } from "../constants";
@@ -7,8 +6,9 @@
   deploy_collection,
   deploy_token,
   get_balance,
-<<<<<<< HEAD
   getTPS,
+  resolveSolDomain,
+  getPrimaryDomain,
   launchPumpFunToken,
   lendAsset,
   mintCollectionNFT,
@@ -20,18 +20,6 @@
   request_faucet_funds,
   trade,
   transfer,
-} from "../tools";
-import { CollectionOptions, PumpFunTokenOptions } from "../types";
-=======
-  mintCollectionNFT,
-  transfer,
-  trade,
-  registerDomain,
-  resolveSolDomain,
-  getPrimaryDomain,
-  launchPumpFunToken,
-  lendAsset,
-  getTPS,
   getTokenDataByAddress,
   getTokenDataByTicker,
   stakeWithJup,
@@ -40,10 +28,7 @@
   FEE_TIERS
 } from "../tools";
 import { CollectionOptions, PumpFunTokenOptions } from "../types";
-import { DEFAULT_OPTIONS } from "../constants";
 import { BN } from "@coral-xyz/anchor";
-import Decimal from "decimal.js";
->>>>>>> 7bafadb3
 
 /**
  * Main class for interacting with Solana blockchain
@@ -183,89 +168,6 @@
     );
   }
 
-<<<<<<< HEAD
-  async raydiumCreateAmmV4(
-    marketId: PublicKey,
-
-    baseAmount: BN,
-    quoteAmount: BN,
-
-    startTime: BN,
-  ) {
-    return raydiumCreateAmmV4(
-      this,
-      marketId,
-
-      baseAmount,
-      quoteAmount,
-
-      startTime,
-    )
-  }
-
-  async raydiumCreateClmm(
-    mint1: PublicKey,
-    mint2: PublicKey,
-
-    configId: PublicKey,
-
-    initialPrice: Decimal,
-    startTime: BN,
-  ) {
-    return raydiumCreateClmm(
-      this,
-
-      mint1,
-      mint2,
-
-      configId,
-
-      initialPrice,
-      startTime,
-    )
-  }
-
-  async raydiumCreateCpmm(
-    mint1: PublicKey,
-    mint2: PublicKey,
-
-    configId: PublicKey,
-
-    mintAAmount: BN,
-    mintBAmount: BN,
-
-    startTime: BN,
-  ) {
-    return raydiumCreateCpmm(
-      this,
-
-      mint1,
-      mint2,
-
-      configId,
-
-      mintAAmount,
-      mintBAmount,
-
-      startTime,
-    )
-  }
-
-  async openbookCreateMarket(
-    baseMint: PublicKey,
-    quoteMint: PublicKey,
-
-    lotSize: number = 1,
-    tickSize: number = 0.01,
-  ) {
-    return openbookCreateMarket(
-      this,
-      baseMint,
-      quoteMint,
-
-      lotSize,
-      tickSize,
-=======
   async createOrcaSingleSidedWhirlpool(
     depositTokenAmount: BN,
     depositTokenMint: PublicKey,
@@ -282,7 +184,90 @@
       initialPrice,
       maxPrice,
       feeTier
->>>>>>> 7bafadb3
+    )
+  }
+
+  async raydiumCreateAmmV4(
+    marketId: PublicKey,
+
+    baseAmount: BN,
+    quoteAmount: BN,
+
+    startTime: BN,
+  ) {
+    return raydiumCreateAmmV4(
+      this,
+      marketId,
+
+      baseAmount,
+      quoteAmount,
+
+      startTime,
+    )
+  }
+
+  async raydiumCreateClmm(
+    mint1: PublicKey,
+    mint2: PublicKey,
+
+    configId: PublicKey,
+
+    initialPrice: Decimal,
+    startTime: BN,
+  ) {
+    return raydiumCreateClmm(
+      this,
+
+      mint1,
+      mint2,
+
+      configId,
+
+      initialPrice,
+      startTime,
+    )
+  }
+
+  async raydiumCreateCpmm(
+    mint1: PublicKey,
+    mint2: PublicKey,
+
+    configId: PublicKey,
+
+    mintAAmount: BN,
+    mintBAmount: BN,
+
+    startTime: BN,
+  ) {
+    return raydiumCreateCpmm(
+      this,
+
+      mint1,
+      mint2,
+
+      configId,
+
+      mintAAmount,
+      mintBAmount,
+
+      startTime,
+    )
+  }
+
+  async openbookCreateMarket(
+    baseMint: PublicKey,
+    quoteMint: PublicKey,
+
+    lotSize: number = 1,
+    tickSize: number = 0.01,
+  ) {
+    return openbookCreateMarket(
+      this,
+      baseMint,
+      quoteMint,
+
+      lotSize,
+      tickSize,
     )
   }
 }