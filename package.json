{
  "name": "solana-agent-kit",
  "version": "1.2.0",
  "description": "connect any ai agents to solana protocols",
  "main": "dist/index.js",
  "types": "dist/index.d.ts",
  "scripts": {
    "build": "tsc",
    "docs": "typedoc src --out docs",
    "test": "ts-node test/index.ts",
    "generate": "ts-node src/utils/keypair.ts"
  },
  "engines": {
    "node": ">=23.1.0",
    "pnpm": ">=8.0.0"
  },
  "keywords": [],
  "author": "sendaifun",
  "license": "ISC",
  "dependencies": {
    "@bonfida/spl-name-service": "^3.0.7",
    "@coral-xyz/anchor": "0.29",
    "@langchain/core": "^0.3.18",
    "@langchain/groq": "^0.1.2",
    "@langchain/langgraph": "^0.2.27",
    "@langchain/openai": "^0.3.13",
    "@lightprotocol/compressed-token": "^0.17.1",
    "@lightprotocol/stateless.js": "^0.17.1",
    "@metaplex-foundation/mpl-core": "^1.1.1",
    "@metaplex-foundation/mpl-token-metadata": "^3.3.0",
    "@metaplex-foundation/mpl-toolbox": "^0.9.4",
    "@metaplex-foundation/umi": "^0.9.2",
    "@metaplex-foundation/umi-bundle-defaults": "^0.9.2",
    "@metaplex-foundation/umi-web3js-adapters": "^0.9.2",
    "@orca-so/common-sdk": "0.6.4",
    "@orca-so/whirlpools-sdk": "^0.13.12",
<<<<<<< HEAD
=======
    "@pythnetwork/price-service-client": "^1.9.0",
>>>>>>> 8d35d9b4
    "@raydium-io/raydium-sdk-v2": "0.1.95-alpha",
    "@solana/spl-token": "^0.4.9",
    "@solana/web3.js": "^1.95.4",
    "bn.js": "^5.2.1",
    "bs58": "^6.0.0",
    "decimal.js": "^10.4.3",
    "dotenv": "^16.4.5",
    "form-data": "^4.0.1",
    "langchain": "^0.3.6",
    "openai": "^4.75.0",
    "typedoc": "^0.26.11"
  },
  "devDependencies": {
    "@types/bn.js": "^5.1.5",
    "@types/node": "^22.9.0",
    "ts-node": "^10.9.2",
    "typescript": "^5.7.2"
  }
}<|MERGE_RESOLUTION|>--- conflicted
+++ resolved
@@ -34,10 +34,7 @@
     "@metaplex-foundation/umi-web3js-adapters": "^0.9.2",
     "@orca-so/common-sdk": "0.6.4",
     "@orca-so/whirlpools-sdk": "^0.13.12",
-<<<<<<< HEAD
-=======
     "@pythnetwork/price-service-client": "^1.9.0",
->>>>>>> 8d35d9b4
     "@raydium-io/raydium-sdk-v2": "0.1.95-alpha",
     "@solana/spl-token": "^0.4.9",
     "@solana/web3.js": "^1.95.4",
