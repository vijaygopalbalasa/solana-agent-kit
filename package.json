{
  "name": "solana-agent-kit",
  "version": "1.1.1",
  "description": "A toolkit for interacting with the Solana blockchain using LangChain",
  "main": "dist/index.js",
  "types": "dist/index.d.ts",
  "scripts": {
    "build": "tsc",
    "docs": "typedoc src --out docs",
    "test": "ts-node test/index.ts",
    "generate": "ts-node src/utils/keypair.ts"
  },
  "engines": {
    "node": ">=23.1.0",
    "pnpm": ">=8.0.0"
  },
  "keywords": [],
  "author": "",
  "license": "ISC",
  "dependencies": {
    "@raydium-io/raydium-sdk-v2": "0.1.95-alpha",
    "@bonfida/spl-name-service": "^3.0.7",
    "@coral-xyz/anchor": "0.29",
    "@langchain/core": "^0.3.18",
    "@langchain/groq": "^0.1.2",
    "@langchain/langgraph": "^0.2.27",
    "@langchain/openai": "^0.3.13",
    "@lightprotocol/compressed-token": "^0.17.1",
    "@lightprotocol/stateless.js": "^0.17.1",
    "@metaplex-foundation/mpl-core": "^1.1.1",
    "@metaplex-foundation/mpl-token-metadata": "^3.3.0",
    "@metaplex-foundation/umi": "^0.9.2",
    "@metaplex-foundation/umi-bundle-defaults": "^0.9.2",
    "@metaplex-foundation/umi-web3js-adapters": "^0.9.2",
    "@orca-so/common-sdk": "0.6.4",
    "@orca-so/whirlpools-sdk": "^0.13.12",
    "@solana/spl-token": "^0.4.9",
    "@solana/web3.js": "^1.95.4",
    "bs58": "^6.0.0",
<<<<<<< HEAD
    "bn.js": "^5.2.1",
=======
>>>>>>> 7bafadb3
    "decimal.js": "^10.4.3",
    "dotenv": "^16.4.5",
    "form-data": "^4.0.1",
    "langchain": "^0.3.6",
    "openai": "^4.75.0",
    "typedoc": "^0.26.11"
  },
  "devDependencies": {
    "@types/bn.js": "^5.1.5",
    "@types/node": "^22.9.0",
    "ts-node": "^10.9.2",
    "typescript": "^5.7.2"
  }
}<|MERGE_RESOLUTION|>--- conflicted
+++ resolved
@@ -37,11 +37,8 @@
     "@solana/spl-token": "^0.4.9",
     "@solana/web3.js": "^1.95.4",
     "bs58": "^6.0.0",
-<<<<<<< HEAD
+    "decimal.js": "^10.4.3",
     "bn.js": "^5.2.1",
-=======
->>>>>>> 7bafadb3
-    "decimal.js": "^10.4.3",
     "dotenv": "^16.4.5",
     "form-data": "^4.0.1",
     "langchain": "^0.3.6",
